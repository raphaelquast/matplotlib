"""
The matplotlib build options can be modified with a setup.cfg file. See
setup.cfg.template for more information.
"""

from __future__ import print_function, absolute_import

# This needs to be the very first thing to use distribute
from distribute_setup import use_setuptools
use_setuptools()

import sys

# distutils is breaking our sdists for files in symlinked dirs.
# distutils will copy if os.link is not available, so this is a hack
# to force copying
import os
try:
    del os.link
except AttributeError:
    pass

# This 'if' statement is needed to prevent spawning infinite processes
# on Windows
if __name__ == '__main__':
    # BEFORE importing distutils, remove MANIFEST. distutils doesn't properly
    # update it when the contents of directories change.
    if os.path.exists('MANIFEST'):
        os.remove('MANIFEST')

try:
    from setuptools import setup
except ImportError:
    try:
        from setuptools.core import setup
    except ImportError:
        from distutils.core import setup

# The setuptools version of sdist adds a setup.cfg file to the tree.
# We don't want that, so we simply remove it, and it will fall back to
# vanilla distutils.
try:
    from setuptools.command import sdist
except ImportError:
    pass
else:
    del sdist.sdist.make_release_tree

import setupext
from setupext import print_line, print_raw, print_message, print_status

# Get the version from the source code
__version__ = setupext.Matplotlib().check()


# These are the packages in the order we want to display them.  This
# list may contain strings to create section headers for the display.
mpl_packages = [
    'Building Matplotlib',
    setupext.Matplotlib(),
    setupext.Python(),
    setupext.Platform(),
    'Required dependencies and extensions',
    setupext.Numpy(),
    setupext.Six(),
    setupext.Dateutil(),
    setupext.Tornado(),
    setupext.Pyparsing(),
    setupext.CXX(),
    setupext.LibAgg(),
    setupext.FreeType(),
    setupext.FT2Font(),
    setupext.Png(),
    setupext.Image(),
    setupext.TTConv(),
    setupext.Path(),
    setupext.Contour(),
    setupext.Delaunay(),
    setupext.Tri(),
    'Optional subpackages',
    setupext.SampleData(),
    setupext.Toolkits(),
    setupext.Tests(),
    'Optional backend extensions',
    # These backends are listed in order of preference, the first
    # being the most preferred.  The first one that looks like it will
    # work will be selected as the default backend.
    setupext.BackendMacOSX(),
    setupext.BackendQt4(),
    setupext.BackendGtk3Agg(),
    setupext.BackendGtk3Cairo(),
    setupext.BackendGtkAgg(),
    setupext.BackendTkAgg(),
    setupext.BackendWxAgg(),
    setupext.BackendGtk(),
    setupext.BackendAgg(),
    setupext.BackendCairo(),
    setupext.Windowing(),
    'Optional LaTeX dependencies',
    setupext.DviPng(),
    setupext.Ghostscript(),
    setupext.LaTeX(),
    setupext.PdfToPs()
    ]


classifiers = [
    'Development Status :: 5 - Production/Stable',
    'Intended Audience :: Science/Research',
    'License :: OSI Approved :: Python Software Foundation License',
    'Programming Language :: Python',
    'Programming Language :: Python :: 2',
    'Programming Language :: Python :: 3',
    'Topic :: Scientific/Engineering :: Visualization',
    ]

# One doesn't normally see `if __name__ == '__main__'` blocks in a setup.py,
# however, this is needed on Windows to avoid creating infinite subprocesses
# when using multiprocessing.
if __name__ == '__main__':
    # These are distutils.setup parameters that the various packages add
    # things to.
    packages = []
    namespace_packages = []
    py_modules = []
    ext_modules = []
    package_data = {}
    package_dir = {'': 'lib'}
    install_requires = []
    default_backend = None


    # Go through all of the packages and figure out which ones we are
    # going to build/install.
    print_line()
    print_raw("Edit setup.cfg to change the build options")

    required_failed = []
    good_packages = []
    for package in mpl_packages:
        if isinstance(package, str):
            print_raw('')
            print_raw(package.upper())
        else:
            try:
                result = package.check()
                if result is not None:
                    message = 'yes [%s]' % result
                    print_status(package.name, message)
            except setupext.CheckFailed as e:
                msg = str(e).strip()
                if len(msg):
                    print_status(package.name, 'no  [%s]' % msg)
                else:
                    print_status(package.name, 'no')
                if not package.optional:
                    required_failed.append(package)
            else:
                good_packages.append(package)
                if isinstance(package, setupext.OptionalBackendPackage):
                    if default_backend is None:
                        default_backend = package.name
    print_raw('')


    # Abort if any of the required packages can not be built.
    if required_failed:
        print_line()
        print_message(
            "The following required packages can not "
            "be built: %s" %
            ', '.join(x.name for x in required_failed))
        sys.exit(1)


    # Now collect all of the information we need to build all of the
    # packages.
    for package in good_packages:
        if isinstance(package, str):
            continue
        packages.extend(package.get_packages())
        namespace_packages.extend(package.get_namespace_packages())
        py_modules.extend(package.get_py_modules())
        ext = package.get_extension()
        if ext is not None:
            ext_modules.append(ext)
        data = package.get_package_data()
        for key, val in data.items():
            package_data.setdefault(key, [])
            package_data[key] = list(set(val + package_data[key]))
        install_requires.extend(package.get_install_requires())

    # Write the default matplotlibrc file
    if default_backend is None:
        default_backend = 'svg'
    if setupext.options['backend']:
        default_backend = setupext.options['backend']
    with open('matplotlibrc.template') as fd:
        template = fd.read()
    with open('lib/matplotlib/mpl-data/matplotlibrc', 'w') as fd:
        fd.write(template % {'backend': default_backend})


    # Build in verbose mode if requested
    if setupext.options['verbose']:
        for mod in ext_modules:
            mod.extra_compile_args.append('-DVERBOSE')


    extra_args = {}
    if sys.version_info[0] >= 3:
        # Automatically 2to3 source on Python 3.x.  This isn't set on
        # Python 2 because it's not needed, and some really old
        # versions of distribute don't support it.
        extra_args['use_2to3'] = True


    # Finally, pass this all along to distutils to do the heavy lifting.
<<<<<<< HEAD
    distrib = setup(
        name="matplotlib",
        version=__version__,
        description="Python plotting package",
        author="John D. Hunter, Michael Droettboom",
        author_email="mdroe@stsci.edu",
        url="http://matplotlib.org",
        long_description="""
        matplotlib strives to produce publication quality 2D graphics
        for interactive graphing, scientific publishing, user interface
        development and web application servers targeting multiple user
        interfaces and hardcopy output formats.  There is a 'pylab' mode
        which emulates matlab graphics.
        """,
        license="BSD",
        packages=packages,
        namespace_packages = namespace_packages,
        platforms='any',
        py_modules=py_modules,
        ext_modules=ext_modules,
        package_dir=package_dir,
        package_data=package_data,
        classifiers=classifiers,
        download_url="https://downloads.sourceforge.net/project/matplotlib/matplotlib/matplotlib-{0}/matplotlib-{0}.tar.gz".format(__version__),

        # List third-party Python packages that we require
        install_requires=install_requires,

        # matplotlib has C/C++ extensions, so it's not zip safe.
        # Telling setuptools this prevents it from doing an automatic
        # check for zip safety.
        zip_safe=False,
    )
=======
    distrib = setup(name="matplotlib",
          version=__version__,
          description="Python plotting package",
          author="John D. Hunter, Michael Droettboom",
          author_email="mdroe@stsci.edu",
          url="http://matplotlib.org",
          long_description="""
          matplotlib strives to produce publication quality 2D graphics
          for interactive graphing, scientific publishing, user interface
          development and web application servers targeting multiple user
          interfaces and hardcopy output formats.  There is a 'pylab' mode
          which emulates matlab graphics.
          """,
          license="BSD",
          packages=packages,
          namespace_packages = namespace_packages,
          platforms='any',
          py_modules=py_modules,
          ext_modules=ext_modules,
          package_dir=package_dir,
          package_data=package_data,
          classifiers=classifiers,
          download_url="https://downloads.sourceforge.net/project/matplotlib/matplotlib/matplotlib-{0}/matplotlib-{0}.tar.gz".format(__version__),

          # List third-party Python packages that we require
          install_requires=install_requires,

          # matplotlib has C/C++ extensions, so it's not zip safe.
          # Telling setuptools this prevents it from doing an automatic
          # check for zip safety.
          zip_safe=False,

          **extra_args
         )
>>>>>>> e4ec9d59
<|MERGE_RESOLUTION|>--- conflicted
+++ resolved
@@ -208,15 +208,8 @@
 
 
     extra_args = {}
-    if sys.version_info[0] >= 3:
-        # Automatically 2to3 source on Python 3.x.  This isn't set on
-        # Python 2 because it's not needed, and some really old
-        # versions of distribute don't support it.
-        extra_args['use_2to3'] = True
-
 
     # Finally, pass this all along to distutils to do the heavy lifting.
-<<<<<<< HEAD
     distrib = setup(
         name="matplotlib",
         version=__version__,
@@ -249,40 +242,6 @@
         # Telling setuptools this prevents it from doing an automatic
         # check for zip safety.
         zip_safe=False,
-    )
-=======
-    distrib = setup(name="matplotlib",
-          version=__version__,
-          description="Python plotting package",
-          author="John D. Hunter, Michael Droettboom",
-          author_email="mdroe@stsci.edu",
-          url="http://matplotlib.org",
-          long_description="""
-          matplotlib strives to produce publication quality 2D graphics
-          for interactive graphing, scientific publishing, user interface
-          development and web application servers targeting multiple user
-          interfaces and hardcopy output formats.  There is a 'pylab' mode
-          which emulates matlab graphics.
-          """,
-          license="BSD",
-          packages=packages,
-          namespace_packages = namespace_packages,
-          platforms='any',
-          py_modules=py_modules,
-          ext_modules=ext_modules,
-          package_dir=package_dir,
-          package_data=package_data,
-          classifiers=classifiers,
-          download_url="https://downloads.sourceforge.net/project/matplotlib/matplotlib/matplotlib-{0}/matplotlib-{0}.tar.gz".format(__version__),
-
-          # List third-party Python packages that we require
-          install_requires=install_requires,
-
-          # matplotlib has C/C++ extensions, so it's not zip safe.
-          # Telling setuptools this prevents it from doing an automatic
-          # check for zip safety.
-          zip_safe=False,
-
-          **extra_args
-         )
->>>>>>> e4ec9d59
+
+        **extra_args
+    )