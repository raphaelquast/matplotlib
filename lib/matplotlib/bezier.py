--- conflicted
+++ resolved
@@ -2,12 +2,8 @@
 A module providing some utility functions regarding bezier path manipulation.
 """
 
-<<<<<<< HEAD
-from __future__ import absolute_import, division, print_function, unicode_literals
-=======
 from __future__ import (absolute_import, division, print_function,
                         unicode_literals)
->>>>>>> d5f98765
 
 import six
 
