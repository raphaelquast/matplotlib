"""
This is an object-oriented plotting library.

A procedural interface is provided by the companion pyplot module,
which may be imported directly, e.g.::

    import matplotlib.pyplot as plt

or using ipython::

    ipython

at your terminal, followed by::

    In [1]: %matplotlib
    In [2]: import matplotlib.pyplot as plt

at the ipython shell prompt.

For the most part, direct use of the object-oriented library is
encouraged when programming; pyplot is primarily for working
interactively.  The
exceptions are the pyplot commands :func:`~matplotlib.pyplot.figure`,
:func:`~matplotlib.pyplot.subplot`,
:func:`~matplotlib.pyplot.subplots`, and
:func:`~pyplot.savefig`, which can greatly simplify scripting.

Modules include:

    :mod:`matplotlib.axes`
        defines the :class:`~matplotlib.axes.Axes` class.  Most pylab
        commands are wrappers for :class:`~matplotlib.axes.Axes`
        methods.  The axes module is the highest level of OO access to
        the library.

    :mod:`matplotlib.figure`
        defines the :class:`~matplotlib.figure.Figure` class.

    :mod:`matplotlib.artist`
        defines the :class:`~matplotlib.artist.Artist` base class for
        all classes that draw things.

    :mod:`matplotlib.lines`
        defines the :class:`~matplotlib.lines.Line2D` class for
        drawing lines and markers

    :mod:`matplotlib.patches`
        defines classes for drawing polygons

    :mod:`matplotlib.text`
        defines the :class:`~matplotlib.text.Text`,
        :class:`~matplotlib.text.TextWithDash`, and
        :class:`~matplotlib.text.Annotate` classes

    :mod:`matplotlib.image`
        defines the :class:`~matplotlib.image.AxesImage` and
        :class:`~matplotlib.image.FigureImage` classes

    :mod:`matplotlib.collections`
        classes for efficient drawing of groups of lines or polygons

    :mod:`matplotlib.colors`
        classes for interpreting color specifications and for making
        colormaps

    :mod:`matplotlib.cm`
        colormaps and the :class:`~matplotlib.image.ScalarMappable`
        mixin class for providing color mapping functionality to other
        classes

    :mod:`matplotlib.ticker`
        classes for calculating tick mark locations and for formatting
        tick labels

    :mod:`matplotlib.backends`
        a subpackage with modules for various gui libraries and output
        formats

The base matplotlib namespace includes:

    :data:`~matplotlib.rcParams`
        a global dictionary of default configuration settings.  It is
        initialized by code which may be overridded by a matplotlibrc
        file.

    :func:`~matplotlib.rc`
        a function for setting groups of rcParams values

    :func:`~matplotlib.use`
        a function for setting the matplotlib backend.  If used, this
        function must be called immediately after importing matplotlib
        for the first time.  In particular, it must be called
        **before** importing pylab (if pylab is imported).

matplotlib was initially written by John D. Hunter (1968-2012) and is now
developed and maintained by a host of others.

Occasionally the internal documentation (python docstrings) will refer
to MATLAB&reg;, a registered trademark of The MathWorks, Inc.

"""
from __future__ import (absolute_import, division, print_function,
                        unicode_literals)

import six
import sys
import distutils.version
from itertools import chain

from collections import MutableMapping
import io
import inspect
import locale
import os
import re
import tempfile
import warnings
import contextlib
import distutils.sysconfig
import functools
# cbook must import matplotlib only within function
# definitions, so it is safe to import from it here.
from . import cbook
from matplotlib.cbook import (is_string_like,
                              mplDeprecation,
                              dedent, get_label,
                              sanitize_sequence)
from matplotlib.compat import subprocess
from matplotlib.rcsetup import (defaultParams,
                                validate_backend,
                                cycler)

import numpy
from six.moves.urllib.request import urlopen
from six.moves import reload_module as reload

# Get the version from the _version.py versioneer file. For a git checkout,
# this is computed based on the number of commits since the last tag.
from ._version import get_versions
__version__ = str(get_versions()['version'])
del get_versions

__version__numpy__ = str('1.7.1')  # minimum required numpy version

__bibtex__ = r"""@Article{Hunter:2007,
  Author    = {Hunter, J. D.},
  Title     = {Matplotlib: A 2D graphics environment},
  Journal   = {Computing In Science \& Engineering},
  Volume    = {9},
  Number    = {3},
  Pages     = {90--95},
  abstract  = {Matplotlib is a 2D graphics package used for Python
  for application development, interactive scripting, and
  publication-quality image generation across user
  interfaces and operating systems.},
  publisher = {IEEE COMPUTER SOC},
  year      = 2007
}"""

try:
    import dateutil
except ImportError:
    raise ImportError("matplotlib requires dateutil")


def compare_versions(a, b):
    "return True if a is greater than or equal to b"
    if a:
        if six.PY3:
            if isinstance(a, bytes):
                a = a.decode('ascii')
            if isinstance(b, bytes):
                b = b.decode('ascii')
        a = distutils.version.LooseVersion(a)
        b = distutils.version.LooseVersion(b)
        return a >= b
    else:
        return False

if not compare_versions(six.__version__, '1.3'):
    raise ImportError(
        'six 1.3 or later is required; you have %s' % (
            six.__version__))

try:
    import pyparsing
except ImportError:
    raise ImportError("matplotlib requires pyparsing")
else:
    if not compare_versions(pyparsing.__version__, '1.5.6'):
        raise ImportError(
            "matplotlib requires pyparsing >= 1.5.6")

    # pyparsing 2.0.0 bug, but it may be patched in distributions
    try:
        f = pyparsing.Forward()
        f <<= pyparsing.Literal('a')
        bad_pyparsing = f is None
    except TypeError:
        bad_pyparsing = True

    # pyparsing 1.5.6 does not have <<= on the Forward class, but
    # pyparsing 2.0.0 and later will spew deprecation warnings if
    # using << instead.  Additionally, the <<= in pyparsing 1.5.7 is
    # broken, since it doesn't return self.  In order to support
    # pyparsing 1.5.6 and above with a common code base, this small
    # monkey patch is applied.
    if bad_pyparsing:
        def _forward_ilshift(self, other):
            self.__lshift__(other)
            return self
        pyparsing.Forward.__ilshift__ = _forward_ilshift


if not hasattr(sys, 'argv'):  # for modpython
    sys.argv = [str('modpython')]


major, minor1, minor2, s, tmp = sys.version_info
_python27 = (major == 2 and minor1 >= 7)
_python34 = (major == 3 and minor1 >= 4)

if not (_python27 or _python34):
    raise ImportError('matplotlib requires Python 2.7 or 3.4 or later')


if not compare_versions(numpy.__version__, __version__numpy__):
    raise ImportError(
        'numpy %s or later is required; you have %s' % (
            __version__numpy__, numpy.__version__))


def _is_writable_dir(p):
    """
    p is a string pointing to a putative writable dir -- return True p
    is such a string, else False
    """
    try:
        p + ''  # test is string like
    except TypeError:
        return False

    # Test whether the operating system thinks it's a writable directory.
    # Note that this check is necessary on Google App Engine, because the
    # subsequent check will succeed even though p may not be writable.
    if not os.access(p, os.W_OK) or not os.path.isdir(p):
        return False

    # Also test that it is actually possible to write to a file here.
    try:
        t = tempfile.TemporaryFile(dir=p)
        try:
            t.write(b'1')
        finally:
            t.close()
    except:
        return False

    return True


class Verbose(object):
    """
    A class to handle reporting.  Set the fileo attribute to any file
    instance to handle the output.  Default is sys.stdout
    """
    levels = ('silent', 'helpful', 'debug', 'debug-annoying')
    vald = {level: i for i, level in enumerate(levels)}

    # parse the verbosity from the command line; flags look like
    # --verbose-silent or --verbose-helpful
    _commandLineVerbose = None

    for arg in sys.argv[1:]:
        # cast to str because we are using unicode_literals,
        # and argv is always str
        if not arg.startswith(str('--verbose-')):
            continue
        level_str = arg[10:]
        # If it doesn't match one of ours, then don't even
        # bother noting it, we are just a 3rd-party library
        # to somebody else's script.
        if level_str in levels:
            _commandLineVerbose = level_str

    def __init__(self):
        self.set_level('silent')
        self.fileo = sys.stdout

    def set_level(self, level):
        'set the verbosity to one of the Verbose.levels strings'

        if self._commandLineVerbose is not None:
            level = self._commandLineVerbose
        if level not in self.levels:
            warnings.warn('matplotlib: unrecognized --verbose-* string "%s".'
                          ' Legal values are %s' % (level, self.levels))
        else:
            self.level = level

    def set_fileo(self, fname):
        std = {
            'sys.stdout': sys.stdout,
            'sys.stderr': sys.stderr,
        }
        if fname in std:
            self.fileo = std[fname]
        else:
            try:
                fileo = open(fname, 'w')
            except IOError:
                raise ValueError('Verbose object could not open log file "{0}"'
                                 ' for writing.\nCheck your matplotlibrc '
                                 'verbose.fileo setting'.format(fname))
            else:
                self.fileo = fileo

    def report(self, s, level='helpful'):
        """
        print message s to self.fileo if self.level>=level.  Return
        value indicates whether a message was issued

        """
        if self.ge(level):
            print(s, file=self.fileo)
            return True
        return False

    def wrap(self, fmt, func, level='helpful', always=True):
        """
        return a callable function that wraps func and reports it
        output through the verbose handler if current verbosity level
        is higher than level

        if always is True, the report will occur on every function
        call; otherwise only on the first time the function is called
        """
        assert callable(func)

        def wrapper(*args, **kwargs):
            ret = func(*args, **kwargs)

            if (always or not wrapper._spoke):
                spoke = self.report(fmt % ret, level)
                if not wrapper._spoke:
                    wrapper._spoke = spoke
            return ret
        wrapper._spoke = False
        wrapper.__doc__ = func.__doc__
        return wrapper

    def ge(self, level):
        'return true if self.level is >= level'
        return self.vald[self.level] >= self.vald[level]


verbose = Verbose()


def checkdep_dvipng():
    try:
        s = subprocess.Popen([str('dvipng'), '-version'],
                             stdout=subprocess.PIPE,
                             stderr=subprocess.PIPE)
        stdout, stderr = s.communicate()
        line = stdout.decode('ascii').split('\n')[1]
        v = line.split()[-1]
        return v
    except (IndexError, ValueError, OSError):
        return None


def checkdep_ghostscript():
    if checkdep_ghostscript.executable is None:
        if sys.platform == 'win32':
            # mgs is the name in miktex
            gs_execs = ['gswin32c', 'gswin64c', 'mgs', 'gs']
        else:
            gs_execs = ['gs']
        for gs_exec in gs_execs:
            try:
                s = subprocess.Popen(
                    [str(gs_exec), '--version'], stdout=subprocess.PIPE,
                    stderr=subprocess.PIPE)
                stdout, stderr = s.communicate()
                if s.returncode == 0:
                    v = stdout[:-1].decode('ascii')
                    checkdep_ghostscript.executable = gs_exec
                    checkdep_ghostscript.version = v
            except (IndexError, ValueError, OSError):
                pass
    return checkdep_ghostscript.executable, checkdep_ghostscript.version
checkdep_ghostscript.executable = None
checkdep_ghostscript.version = None


def checkdep_tex():
    try:
        s = subprocess.Popen([str('tex'), '-version'], stdout=subprocess.PIPE,
                             stderr=subprocess.PIPE)
        stdout, stderr = s.communicate()
        line = stdout.decode('ascii').split('\n')[0]
        pattern = r'3\.1\d+'
        match = re.search(pattern, line)
        v = match.group(0)
        return v
    except (IndexError, ValueError, AttributeError, OSError):
        return None


def checkdep_pdftops():
    try:
        s = subprocess.Popen([str('pdftops'), '-v'], stdout=subprocess.PIPE,
                             stderr=subprocess.PIPE)
        stdout, stderr = s.communicate()
        lines = stderr.decode('ascii').split('\n')
        for line in lines:
            if 'version' in line:
                v = line.split()[-1]
        return v
    except (IndexError, ValueError, UnboundLocalError, OSError):
        return None


def checkdep_inkscape():
    if checkdep_inkscape.version is None:
        try:
            s = subprocess.Popen([str('inkscape'), '-V'],
                                 stdout=subprocess.PIPE,
                                 stderr=subprocess.PIPE)
            stdout, stderr = s.communicate()
            lines = stdout.decode('ascii').split('\n')
            for line in lines:
                if 'Inkscape' in line:
                    v = line.split()[1]
                    break
            checkdep_inkscape.version = v
        except (IndexError, ValueError, UnboundLocalError, OSError):
            pass
    return checkdep_inkscape.version
checkdep_inkscape.version = None


@cbook.deprecated("2.1")
def checkdep_xmllint():
    try:
        s = subprocess.Popen([str('xmllint'), '--version'],
                             stdout=subprocess.PIPE,
                             stderr=subprocess.PIPE)
        stdout, stderr = s.communicate()
        lines = stderr.decode('ascii').split('\n')
        for line in lines:
            if 'version' in line:
                v = line.split()[-1]
                break
        return v
    except (IndexError, ValueError, UnboundLocalError, OSError):
        return None


def checkdep_ps_distiller(s):
    if not s:
        return False

    flag = True
    gs_req = '7.07'
    gs_sugg = '7.07'
    gs_exec, gs_v = checkdep_ghostscript()
    if compare_versions(gs_v, gs_sugg):
        pass
    elif compare_versions(gs_v, gs_req):
        verbose.report(('ghostscript-%s found. ghostscript-%s or later '
                        'is recommended to use the ps.usedistiller option.')
                       % (gs_v, gs_sugg))
    else:
        flag = False
        warnings.warn(('matplotlibrc ps.usedistiller option can not be used '
                       'unless ghostscript-%s or later is installed on your '
                       'system') % gs_req)

    if s == 'xpdf':
        pdftops_req = '3.0'
        pdftops_req_alt = '0.9'  # poppler version numbers, ugh
        pdftops_v = checkdep_pdftops()
        if compare_versions(pdftops_v, pdftops_req):
            pass
        elif (compare_versions(pdftops_v, pdftops_req_alt) and not
              compare_versions(pdftops_v, '1.0')):
            pass
        else:
            flag = False
            warnings.warn(('matplotlibrc ps.usedistiller can not be set to '
                           'xpdf unless xpdf-%s or later is installed on '
                           'your system') % pdftops_req)

    if flag:
        return s
    else:
        return False


def checkdep_usetex(s):
    if not s:
        return False

    tex_req = '3.1415'
    gs_req = '7.07'
    gs_sugg = '7.07'
    dvipng_req = '1.5'
    flag = True

    tex_v = checkdep_tex()
    if compare_versions(tex_v, tex_req):
        pass
    else:
        flag = False
        warnings.warn(('matplotlibrc text.usetex option can not be used '
                       'unless TeX-%s or later is '
                       'installed on your system') % tex_req)

    dvipng_v = checkdep_dvipng()
    if compare_versions(dvipng_v, dvipng_req):
        pass
    else:
        flag = False
        warnings.warn('matplotlibrc text.usetex can not be used with *Agg '
                      'backend unless dvipng-1.5 or later is '
                      'installed on your system')

    gs_exec, gs_v = checkdep_ghostscript()
    if compare_versions(gs_v, gs_sugg):
        pass
    elif compare_versions(gs_v, gs_req):
        verbose.report(('ghostscript-%s found. ghostscript-%s or later is '
                        'recommended for use with the text.usetex '
                        'option.') % (gs_v, gs_sugg))
    else:
        flag = False
        warnings.warn(('matplotlibrc text.usetex can not be used '
                       'unless ghostscript-%s or later is '
                       'installed on your system') % gs_req)

    return flag


def _get_home():
    """Find user's home directory if possible.
    Otherwise, returns None.

    :see:
        http://mail.python.org/pipermail/python-list/2005-February/325395.html
    """
    try:
        if six.PY2 and sys.platform == 'win32':
            path = os.path.expanduser(b"~").decode(sys.getfilesystemencoding())
        else:
            path = os.path.expanduser("~")
    except ImportError:
        # This happens on Google App Engine (pwd module is not present).
        pass
    else:
        if os.path.isdir(path):
            return path
    for evar in ('HOME', 'USERPROFILE', 'TMP'):
        path = os.environ.get(evar)
        if path is not None and os.path.isdir(path):
            return path
    return None


def _create_tmp_config_dir():
    """
    If the config directory can not be created, create a temporary
    directory.

    Returns None if a writable temporary directory could not be created.
    """
    import getpass
    import tempfile
    from matplotlib.cbook import mkdirs

    try:
        tempdir = tempfile.gettempdir()
    except NotImplementedError:
        # Some restricted platforms (such as Google App Engine) do not provide
        # gettempdir.
        return None
    try:
        username = getpass.getuser()
    except KeyError:
        username = str(os.getuid())

    tempdir = tempfile.mkdtemp(prefix='matplotlib-%s-' % username, dir=tempdir)

    os.environ['MPLCONFIGDIR'] = tempdir

    return tempdir


get_home = verbose.wrap('$HOME=%s', _get_home, always=False)


def _get_xdg_config_dir():
    """
    Returns the XDG configuration directory, according to the `XDG
    base directory spec
    <http://standards.freedesktop.org/basedir-spec/basedir-spec-latest.html>`_.
    """
    path = os.environ.get('XDG_CONFIG_HOME')
    if path is None:
        path = get_home()
        if path is not None:
            path = os.path.join(path, '.config')
    return path


def _get_xdg_cache_dir():
    """
    Returns the XDG cache directory, according to the `XDG
    base directory spec
    <http://standards.freedesktop.org/basedir-spec/basedir-spec-latest.html>`_.
    """
    path = os.environ.get('XDG_CACHE_HOME')
    if path is None:
        path = get_home()
        if path is not None:
            path = os.path.join(path, '.cache')
    return path


def _get_config_or_cache_dir(xdg_base):
    from matplotlib.cbook import mkdirs

    configdir = os.environ.get('MPLCONFIGDIR')
    if configdir is not None:
        configdir = os.path.abspath(configdir)
        if not os.path.exists(configdir):
            mkdirs(configdir)

        if not _is_writable_dir(configdir):
            return _create_tmp_config_dir()
        return configdir

    p = None
    h = get_home()
    if h is not None:
        p = os.path.join(h, '.matplotlib')
    if sys.platform.startswith('linux'):
        p = None
        if xdg_base is not None:
            p = os.path.join(xdg_base, 'matplotlib')

    if p is not None:
        if os.path.exists(p):
            if _is_writable_dir(p):
                return p
        else:
            try:
                mkdirs(p)
            except OSError:
                pass
            else:
                return p

    return _create_tmp_config_dir()


def _get_configdir():
    """
    Return the string representing the configuration directory.

    The directory is chosen as follows:

    1. If the MPLCONFIGDIR environment variable is supplied, choose that.

    2a. On Linux, follow the XDG specification and look first in
        `$XDG_CONFIG_HOME`, if defined, or `$HOME/.config`.

    2b. On other platforms, choose `$HOME/.matplotlib`.

    3. If the chosen directory exists and is writable, use that as the
       configuration directory.
    4. If possible, create a temporary directory, and use it as the
       configuration directory.
    5. A writable directory could not be found or created; return None.
    """
    return _get_config_or_cache_dir(_get_xdg_config_dir())

get_configdir = verbose.wrap('CONFIGDIR=%s', _get_configdir, always=False)


def _get_cachedir():
    """
    Return the location of the cache directory.

    The procedure used to find the directory is the same as for
    _get_config_dir, except using `$XDG_CACHE_HOME`/`~/.cache` instead.
    """
    return _get_config_or_cache_dir(_get_xdg_cache_dir())

get_cachedir = verbose.wrap('CACHEDIR=%s', _get_cachedir, always=False)


def _decode_filesystem_path(path):
    if isinstance(path, bytes):
        return path.decode(sys.getfilesystemencoding())
    else:
        return path


def _get_data_path():
    'get the path to matplotlib data'

    if 'MATPLOTLIBDATA' in os.environ:
        path = os.environ['MATPLOTLIBDATA']
        if not os.path.isdir(path):
            raise RuntimeError('Path in environment MATPLOTLIBDATA not a '
                               'directory')
        return path

    _file = _decode_filesystem_path(__file__)
    path = os.sep.join([os.path.dirname(_file), 'mpl-data'])
    if os.path.isdir(path):
        return path

    # setuptools' namespace_packages may highjack this init file
    # so need to try something known to be in matplotlib, not basemap
    import matplotlib.afm
    _file = _decode_filesystem_path(matplotlib.afm.__file__)
    path = os.sep.join([os.path.dirname(_file), 'mpl-data'])
    if os.path.isdir(path):
        return path

    # py2exe zips pure python, so still need special check
    if getattr(sys, 'frozen', None):
        exe_path = os.path.dirname(_decode_filesystem_path(sys.executable))
        path = os.path.join(exe_path, 'mpl-data')
        if os.path.isdir(path):
            return path

        # Try again assuming we need to step up one more directory
        path = os.path.join(os.path.split(exe_path)[0], 'mpl-data')
        if os.path.isdir(path):
            return path

        # Try again assuming sys.path[0] is a dir not a exe
        path = os.path.join(sys.path[0], 'mpl-data')
        if os.path.isdir(path):
            return path

    raise RuntimeError('Could not find the matplotlib data files')


def _get_data_path_cached():
    if defaultParams['datapath'][0] is None:
        defaultParams['datapath'][0] = _get_data_path()
    return defaultParams['datapath'][0]

get_data_path = verbose.wrap('matplotlib data path %s', _get_data_path_cached,
                             always=False)


def get_py2exe_datafiles():
    datapath = get_data_path()
    _, tail = os.path.split(datapath)
    d = {}
    for root, _, files in os.walk(datapath):
        # Need to explicitly remove cocoa_agg files or py2exe complains
        # NOTE I dont know why, but do as previous version
        if 'Matplotlib.nib' in files:
            files.remove('Matplotlib.nib')
        files = [os.path.join(root, filename) for filename in files]
        root = root.replace(tail, 'mpl-data')
        root = root[root.index('mpl-data'):]
        d[root] = files
    return list(d.items())


def matplotlib_fname():
    """
    Get the location of the config file.

    The file location is determined in the following order

    - `$PWD/matplotlibrc`

    - `$MATPLOTLIBRC` if it is a file

    - `$MATPLOTLIBRC/matplotlibrc`

    - `$MPLCONFIGDIR/matplotlibrc`

    - On Linux,

          - `$XDG_CONFIG_HOME/matplotlib/matplotlibrc` (if
            $XDG_CONFIG_HOME is defined)

          - or `$HOME/.config/matplotlib/matplotlibrc` (if
            $XDG_CONFIG_HOME is not defined)

    - On other platforms,

         - `$HOME/.matplotlib/matplotlibrc` if `$HOME` is defined.

    - Lastly, it looks in `$MATPLOTLIBDATA/matplotlibrc` for a
      system-defined copy.
    """
    if six.PY2:
        cwd = os.getcwdu()
    else:
        cwd = os.getcwd()
    fname = os.path.join(cwd, 'matplotlibrc')
    if os.path.exists(fname):
        return fname

    if 'MATPLOTLIBRC' in os.environ:
        path = os.environ['MATPLOTLIBRC']
        if os.path.exists(path):
            if os.path.isfile(path):
                return path
            fname = os.path.join(path, 'matplotlibrc')
            if os.path.exists(fname):
                return fname

    configdir = _get_configdir()
    if os.path.exists(configdir):
        fname = os.path.join(configdir, 'matplotlibrc')
        if os.path.exists(fname):
            return fname

    path = get_data_path()  # guaranteed to exist or raise
    fname = os.path.join(path, 'matplotlibrc')
    if not os.path.exists(fname):
        warnings.warn('Could not find matplotlibrc; using defaults')

    return fname


# names of keys to deprecate
# the values are a tuple of (new_name, f_old_2_new, f_new_2_old)
# the inverse function may be `None`
_deprecated_map = {
    'text.fontstyle':   ('font.style', lambda x: x, None),
    'text.fontangle':   ('font.style', lambda x: x, None),
    'text.fontvariant': ('font.variant', lambda x: x, None),
    'text.fontweight':  ('font.weight', lambda x: x, None),
    'text.fontsize':    ('font.size', lambda x: x, None),
    'tick.size':        ('tick.major.size', lambda x: x, None),
    'svg.embed_char_paths': ('svg.fonttype',
                             lambda x: "path" if x else "none", None),
    'savefig.extension': ('savefig.format', lambda x: x, None),
    'axes.color_cycle': ('axes.prop_cycle', lambda x: cycler('color', x),
                         lambda x: [c.get('color', None) for c in x]),
    'svg.image_noscale': ('image.interpolation', None, None),
    }

_deprecated_ignore_map = {
    }

_obsolete_set = {'tk.pythoninspect', 'legend.isaxes'}

# The following may use a value of None to suppress the warning.
_deprecated_set = {'axes.hold'}  # do NOT include in _all_deprecated

_all_deprecated = set(chain(_deprecated_ignore_map,
                            _deprecated_map,
                            _obsolete_set))


class RcParams(MutableMapping, dict):

    """
    A dictionary object including validation

    validating functions are defined and associated with rc parameters in
    :mod:`matplotlib.rcsetup`
    """

    validate = dict((key, converter) for key, (default, converter) in
                    six.iteritems(defaultParams)
                    if key not in _all_deprecated)
    msg_depr = "%s is deprecated and replaced with %s; please use the latter."
    msg_depr_set = ("%s is deprecated. Please remove it from your "
                    "matplotlibrc and/or style files.")
    msg_depr_ignore = "%s is deprecated and ignored. Use %s"
    msg_obsolete = ("%s is obsolete. Please remove it from your matplotlibrc "
                    "and/or style files.")

    # validate values on the way in
    def __init__(self, *args, **kwargs):
        self.update(*args, **kwargs)

    def __setitem__(self, key, val):
        try:
            if key in _deprecated_map:
                alt_key, alt_val, inverse_alt = _deprecated_map[key]
                warnings.warn(self.msg_depr % (key, alt_key),
                              mplDeprecation)
                key = alt_key
                val = alt_val(val)
            elif key in _deprecated_set and val is not None:
                warnings.warn(self.msg_depr_set % key,
                              mplDeprecation)
            elif key in _deprecated_ignore_map:
                alt = _deprecated_ignore_map[key]
                warnings.warn(self.msg_depr_ignore % (key, alt),
                              mplDeprecation)
                return
            elif key in _obsolete_set:
                warnings.warn(self.msg_obsolete % (key, ),
                              mplDeprecation)
                return
            try:
                cval = self.validate[key](val)
            except ValueError as ve:
                raise ValueError("Key %s: %s" % (key, str(ve)))
            dict.__setitem__(self, key, cval)
        except KeyError:
            raise KeyError(
                '%s is not a valid rc parameter. See rcParams.keys() for a '
                'list of valid parameters.' % (key,))

    def __getitem__(self, key):
        inverse_alt = None
        if key in _deprecated_map:
            alt_key, alt_val, inverse_alt = _deprecated_map[key]
            warnings.warn(self.msg_depr % (key, alt_key),
                          mplDeprecation)
            key = alt_key

        elif key in _deprecated_ignore_map:
            alt = _deprecated_ignore_map[key]
            warnings.warn(self.msg_depr_ignore % (key, alt),
                          mplDeprecation)
            key = alt

        elif key in _obsolete_set:
            warnings.warn(self.msg_obsolete % (key, ),
                          mplDeprecation)
            return None

        val = dict.__getitem__(self, key)
        if inverse_alt is not None:
            return inverse_alt(val)
        else:
            return val

    def __repr__(self):
        import pprint
        class_name = self.__class__.__name__
        indent = len(class_name) + 1
        repr_split = pprint.pformat(dict(self), indent=1,
                                    width=80 - indent).split('\n')
        repr_indented = ('\n' + ' ' * indent).join(repr_split)
        return '{0}({1})'.format(class_name, repr_indented)

    def __str__(self):
        return '\n'.join('{0}: {1}'.format(k, v)
                         for k, v in sorted(self.items()))

    def __iter__(self):
        """
        Yield sorted list of keys.
        """
        for k in sorted(dict.__iter__(self)):
            yield k

    def find_all(self, pattern):
        """
        Return the subset of this RcParams dictionary whose keys match,
        using :func:`re.search`, the given ``pattern``.

        .. note::

            Changes to the returned dictionary are *not* propagated to
            the parent RcParams dictionary.

        """
        import re
        pattern_re = re.compile(pattern)
        return RcParams((key, value)
                        for key, value in self.items()
                        if pattern_re.search(key))


def rc_params(fail_on_error=False):
    """Return a :class:`matplotlib.RcParams` instance from the
    default matplotlib rc file.
    """
    fname = matplotlib_fname()
    if not os.path.exists(fname):
        # this should never happen, default in mpl-data should always be found
        message = 'could not find rc file; returning defaults'
        ret = RcParams([(key, default) for key, (default, _) in
                        six.iteritems(defaultParams)
                        if key not in _all_deprecated])
        warnings.warn(message)
        return ret

    return rc_params_from_file(fname, fail_on_error)


URL_REGEX = re.compile(r'http://|https://|ftp://|file://|file:\\')


def is_url(filename):
    """Return True if string is an http, ftp, or file URL path."""
    return URL_REGEX.match(filename) is not None


def _url_lines(f):
    # Compatibility for urlopen in python 3, which yields bytes.
    for line in f:
        yield line.decode('utf8')


@contextlib.contextmanager
def _open_file_or_url(fname):
    if is_url(fname):
        f = urlopen(fname)
        yield _url_lines(f)
        f.close()
    else:
        fname = os.path.expanduser(fname)
        encoding = locale.getpreferredencoding(do_setlocale=False)
        if encoding is None:
            encoding = "utf-8"
        with io.open(fname, encoding=encoding) as f:
            yield f


_error_details_fmt = 'line #%d\n\t"%s"\n\tin file "%s"'


def _rc_params_in_file(fname, fail_on_error=False):
    """Return :class:`matplotlib.RcParams` from the contents of the given file.

    Unlike `rc_params_from_file`, the configuration class only contains the
    parameters specified in the file (i.e. default values are not filled in).
    """
    cnt = 0
    rc_temp = {}
    with _open_file_or_url(fname) as fd:
        try:
            for line in fd:
                cnt += 1
                strippedline = line.split('#', 1)[0].strip()
                if not strippedline:
                    continue
                tup = strippedline.split(':', 1)
                if len(tup) != 2:
                    error_details = _error_details_fmt % (cnt, line, fname)
                    warnings.warn('Illegal %s' % error_details)
                    continue
                key, val = tup
                key = key.strip()
                val = val.strip()
                if key in rc_temp:
                    warnings.warn('Duplicate key in file "%s", line #%d' %
                                  (fname, cnt))
                rc_temp[key] = (val, line, cnt)
        except UnicodeDecodeError:
            warnings.warn(
                ('Cannot decode configuration file %s with '
                 'encoding %s, check LANG and LC_* variables')
                % (fname, locale.getpreferredencoding(do_setlocale=False) or
                   'utf-8 (default)'))
            raise

    config = RcParams()

    for key in ('verbose.level', 'verbose.fileo'):
        if key in rc_temp:
            val, line, cnt = rc_temp.pop(key)
            if fail_on_error:
                config[key] = val  # try to convert to proper type or raise
            else:
                try:
                    config[key] = val  # try to convert to proper type or skip
                except Exception as msg:
                    error_details = _error_details_fmt % (cnt, line, fname)
                    warnings.warn('Bad val "%s" on %s\n\t%s' %
                                  (val, error_details, msg))

    for key, (val, line, cnt) in six.iteritems(rc_temp):
        if key in defaultParams:
            if fail_on_error:
                config[key] = val  # try to convert to proper type or raise
            else:
                try:
                    config[key] = val  # try to convert to proper type or skip
                except Exception as msg:
                    error_details = _error_details_fmt % (cnt, line, fname)
                    warnings.warn('Bad val "%s" on %s\n\t%s' %
                                  (val, error_details, msg))
        elif key in _deprecated_ignore_map:
            warnings.warn('%s is deprecated. Update your matplotlibrc to use '
                          '%s instead.' % (key, _deprecated_ignore_map[key]),
                          mplDeprecation)

        else:
            print("""
Bad key "%s" on line %d in
%s.
You probably need to get an updated matplotlibrc file from
http://github.com/matplotlib/matplotlib/blob/master/matplotlibrc.template
or from the matplotlib source distribution""" % (key, cnt, fname),
                  file=sys.stderr)

    return config


def rc_params_from_file(fname, fail_on_error=False, use_default_template=True):
    """Return :class:`matplotlib.RcParams` from the contents of the given file.

    Parameters
    ----------
    fname : str
        Name of file parsed for matplotlib settings.
    fail_on_error : bool
        If True, raise an error when the parser fails to convert a parameter.
    use_default_template : bool
        If True, initialize with default parameters before updating with those
        in the given file. If False, the configuration class only contains the
        parameters specified in the file. (Useful for updating dicts.)
    """
    config_from_file = _rc_params_in_file(fname, fail_on_error)

    if not use_default_template:
        return config_from_file

    iter_params = six.iteritems(defaultParams)
    config = RcParams([(key, default) for key, (default, _) in iter_params
                                      if key not in _all_deprecated])
    config.update(config_from_file)

    verbose.set_level(config['verbose.level'])
    verbose.set_fileo(config['verbose.fileo'])

    if config['datapath'] is None:
        config['datapath'] = get_data_path()

    if not config['text.latex.preamble'] == ['']:
        verbose.report("""
*****************************************************************
You have the following UNSUPPORTED LaTeX preamble customizations:
%s
Please do not ask for support with these customizations active.
*****************************************************************
""" % '\n'.join(config['text.latex.preamble']), 'helpful')

    verbose.report('loaded rc file %s' % fname)

    return config


# this is the instance used by the matplotlib classes
rcParams = rc_params()

if rcParams['examples.directory']:
    # paths that are intended to be relative to matplotlib_fname()
    # are allowed for the examples.directory parameter.
    # However, we will need to fully qualify the path because
    # Sphinx requires absolute paths.
    if not os.path.isabs(rcParams['examples.directory']):
        _basedir, _fname = os.path.split(matplotlib_fname())
        # Sometimes matplotlib_fname() can return relative paths,
        # Also, using realpath() guarentees that Sphinx will use
        # the same path that matplotlib sees (in case of weird symlinks).
        _basedir = os.path.realpath(_basedir)
        _fullpath = os.path.join(_basedir, rcParams['examples.directory'])
        rcParams['examples.directory'] = _fullpath

rcParamsOrig = rcParams.copy()

rcParamsDefault = RcParams([(key, default) for key, (default, converter) in
                            six.iteritems(defaultParams)
                            if key not in _all_deprecated])

rcParams['ps.usedistiller'] = checkdep_ps_distiller(
                      rcParams['ps.usedistiller'])

rcParams['text.usetex'] = checkdep_usetex(rcParams['text.usetex'])

if rcParams['axes.formatter.use_locale']:
    locale.setlocale(locale.LC_ALL, '')


def rc(group, **kwargs):
    """
    Set the current rc params.  Group is the grouping for the rc, e.g.,
    for ``lines.linewidth`` the group is ``lines``, for
    ``axes.facecolor``, the group is ``axes``, and so on.  Group may
    also be a list or tuple of group names, e.g., (*xtick*, *ytick*).
    *kwargs* is a dictionary attribute name/value pairs, e.g.,::

      rc('lines', linewidth=2, color='r')

    sets the current rc params and is equivalent to::

      rcParams['lines.linewidth'] = 2
      rcParams['lines.color'] = 'r'

    The following aliases are available to save typing for interactive
    users:

    =====   =================
    Alias   Property
    =====   =================
    'lw'    'linewidth'
    'ls'    'linestyle'
    'c'     'color'
    'fc'    'facecolor'
    'ec'    'edgecolor'
    'mew'   'markeredgewidth'
    'aa'    'antialiased'
    =====   =================

    Thus you could abbreviate the above rc command as::

          rc('lines', lw=2, c='r')


    Note you can use python's kwargs dictionary facility to store
    dictionaries of default parameters.  e.g., you can customize the
    font rc as follows::

      font = {'family' : 'monospace',
              'weight' : 'bold',
              'size'   : 'larger'}

      rc('font', **font)  # pass in the font dict as kwargs

    This enables you to easily switch between several configurations.
    Use :func:`~matplotlib.pyplot.rcdefaults` to restore the default
    rc params after changes.
    """

    aliases = {
        'lw':  'linewidth',
        'ls':  'linestyle',
        'c':   'color',
        'fc':  'facecolor',
        'ec':  'edgecolor',
        'mew': 'markeredgewidth',
        'aa':  'antialiased',
        }

    if is_string_like(group):
        group = (group,)
    for g in group:
        for k, v in six.iteritems(kwargs):
            name = aliases.get(k) or k
            key = '%s.%s' % (g, name)
            try:
                rcParams[key] = v
            except KeyError:
                raise KeyError(('Unrecognized key "%s" for group "%s" and '
                                'name "%s"') % (key, g, name))


def rcdefaults():
    """
    Restore the default rc params.  These are not the params loaded by
    the rc file, but mpl's internal params.  See rc_file_defaults for
    reloading the default params from the rc file
    """
    rcParams.clear()
    rcParams.update(rcParamsDefault)


def rc_file(fname):
    """
    Update rc params from file.
    """
    rcParams.update(rc_params_from_file(fname))


class rc_context(object):
    """
    Return a context manager for managing rc settings.

    This allows one to do::

        with mpl.rc_context(fname='screen.rc'):
            plt.plot(x, a)
            with mpl.rc_context(fname='print.rc'):
                plt.plot(x, b)
            plt.plot(x, c)

    The 'a' vs 'x' and 'c' vs 'x' plots would have settings from
    'screen.rc', while the 'b' vs 'x' plot would have settings from
    'print.rc'.

    A dictionary can also be passed to the context manager::

        with mpl.rc_context(rc={'text.usetex': True}, fname='screen.rc'):
            plt.plot(x, a)

    The 'rc' dictionary takes precedence over the settings loaded from
    'fname'.  Passing a dictionary only is also valid. For example a
    common usage is::

        with mpl.rc_context(rc={'interactive': False}):
            fig, ax = plt.subplots()
            ax.plot(range(3), range(3))
            fig.savefig('A.png', format='png')
            plt.close(fig)

    """

    def __init__(self, rc=None, fname=None):
        self.rcdict = rc
        self.fname = fname
        self._rcparams = rcParams.copy()
        try:
            if self.fname:
                rc_file(self.fname)
            if self.rcdict:
                rcParams.update(self.rcdict)
        except:
            # if anything goes wrong, revert rc parameters and re-raise
            rcParams.clear()
            rcParams.update(self._rcparams)
            raise

    def __enter__(self):
        return self

    def __exit__(self, type, value, tb):
        rcParams.update(self._rcparams)


def rc_file_defaults():
    """
    Restore the default rc params from the original matplotlib rc that
    was loaded
    """
    rcParams.update(rcParamsOrig)

_use_error_msg = """
This call to matplotlib.use() has no effect because the backend has already
been chosen; matplotlib.use() must be called *before* pylab, matplotlib.pyplot,
or matplotlib.backends is imported for the first time.

The backend was *originally* set to {backend!r} by the following code:
{tb}
"""


def use(arg, warn=True, force=False):
    """
    Set the matplotlib backend to one of the known backends.

    The argument is case-insensitive. *warn* specifies whether a
    warning should be issued if a backend has already been set up.
    *force* is an **experimental** flag that tells matplotlib to
    attempt to initialize a new backend by reloading the backend
    module.

    .. note::

        This function must be called *before* importing pyplot for
        the first time; or, if you are not using pyplot, it must be called
        before importing matplotlib.backends.  If warn is True, a warning
        is issued if you try and call this after pylab or pyplot have been
        loaded.  In certain black magic use cases, e.g.
        :func:`pyplot.switch_backend`, we are doing the reloading necessary to
        make the backend switch work (in some cases, e.g., pure image
        backends) so one can set warn=False to suppress the warnings.

    To find out which backend is currently set, see
    :func:`matplotlib.get_backend`.

    """
    # Lets determine the proper backend name first
    if arg.startswith('module://'):
        name = arg
    else:
        # Lowercase only non-module backend names (modules are case-sensitive)
        arg = arg.lower()
        name = validate_backend(arg)

    # Check if we've already set up a backend
    if 'matplotlib.backends' in sys.modules:
        # Warn only if called with a different name
        if (rcParams['backend'] != name) and warn:
            import matplotlib.backends
            warnings.warn(
                _use_error_msg.format(
                    backend=rcParams['backend'],
                    tb=matplotlib.backends._backend_loading_tb),
                stacklevel=2)

        # Unless we've been told to force it, just return
        if not force:
            return
        need_reload = True
    else:
        need_reload = False

    # Store the backend name
    rcParams['backend'] = name

    # If needed we reload here because a lot of setup code is triggered on
    # module import. See backends/__init__.py for more detail.
    if need_reload:
        reload(sys.modules['matplotlib.backends'])


def get_backend():
    """Return the name of the current backend."""
    return rcParams['backend']


def interactive(b):
    """
    Set interactive mode to boolean b.

    If b is True, then draw after every plotting command, e.g., after xlabel
    """
    rcParams['interactive'] = b


def is_interactive():
    'Return true if plot mode is interactive'
    return rcParams['interactive']


def tk_window_focus():
    """Return true if focus maintenance under TkAgg on win32 is on.
     This currently works only for python.exe and IPython.exe.
     Both IDLE and Pythonwin.exe fail badly when tk_window_focus is on."""
    if rcParams['backend'] != 'TkAgg':
        return False
    return rcParams['tk.window_focus']

# Now allow command line to override

# Allow command line access to the backend with -d (MATLAB compatible
# flag)

for s in sys.argv[1:]:
    # cast to str because we are using unicode_literals,
    # and argv is always str
    if s.startswith(str('-d')) and len(s) > 2:  # look for a -d flag
        try:
            use(s[2:])
            warnings.warn("Using the -d command line argument to select a "
                          "matplotlib backend is deprecated. Please use the "
                          "MPLBACKEND environment variable instead.",
                          mplDeprecation)
            break
        except (KeyError, ValueError):
            pass
        # we don't want to assume all -d flags are backends, e.g., -debug
else:
    # no backend selected from the command line, so we check the environment
    # variable MPLBACKEND
    try:
        use(os.environ['MPLBACKEND'])
    except KeyError:
        pass


# Jupyter extension paths
def _jupyter_nbextension_paths():
    return [{
        'section': 'notebook',
        'src': 'backends/web_backend/js',
        'dest': 'matplotlib',
        'require': 'matplotlib/extension'
    }]


default_test_modules = [
    'matplotlib.tests.test_agg',
    'matplotlib.tests.test_arrow_patches',
    'matplotlib.tests.test_artist',
    'matplotlib.tests.test_backend_bases',
    'matplotlib.tests.test_backend_pdf',
    'matplotlib.tests.test_backend_pgf',
    'matplotlib.tests.test_backend_ps',
    'matplotlib.tests.test_backend_qt4',
    'matplotlib.tests.test_backend_qt5',
    'matplotlib.tests.test_backend_svg',
    'matplotlib.tests.test_basic',
    'matplotlib.tests.test_bbox_tight',
    'matplotlib.tests.test_coding_standards',
<<<<<<< HEAD
    'matplotlib.tests.test_collections',
    'matplotlib.tests.test_colorbar',
    'matplotlib.tests.test_colors',
    'matplotlib.tests.test_compare_images',
    'matplotlib.tests.test_container',
    'matplotlib.tests.test_contour',
=======
    'matplotlib.tests.test_dates',
>>>>>>> 1be56c87
    'matplotlib.tests.test_dviread',
    'matplotlib.tests.test_figure',
    'matplotlib.tests.test_font_manager',
    'matplotlib.tests.test_gridspec',
    'matplotlib.tests.test_image',
    'matplotlib.tests.test_legend',
    'matplotlib.tests.test_lines',
    'matplotlib.tests.test_mathtext',
    'matplotlib.tests.test_mlab',
    'matplotlib.tests.test_offsetbox',
    'matplotlib.tests.test_patches',
    'matplotlib.tests.test_path',
    'matplotlib.tests.test_patheffects',
    'matplotlib.tests.test_pickle',
    'matplotlib.tests.test_png',
    'matplotlib.tests.test_quiver',
    'matplotlib.tests.test_sankey',
    'matplotlib.tests.test_scale',
    'matplotlib.tests.test_simplification',
    'matplotlib.tests.test_skew',
    'matplotlib.tests.test_spines',
    'matplotlib.tests.test_streamplot',
    'matplotlib.tests.test_style',
    'matplotlib.tests.test_subplots',
    'matplotlib.tests.test_table',
    'matplotlib.tests.test_text',
    'matplotlib.tests.test_texmanager',
    'matplotlib.tests.test_tightlayout',
    'matplotlib.tests.test_triangulation',
    'matplotlib.tests.test_type1font',
    'matplotlib.tests.test_ttconv',
    'matplotlib.tests.test_units',
    'matplotlib.tests.test_usetex',
    'matplotlib.tests.test_widgets',
    'matplotlib.tests.test_cycles',
    'matplotlib.tests.test_preprocess_data',
    'matplotlib.sphinxext.tests.test_tinypages',
    'mpl_toolkits.tests.test_mplot3d',
    'mpl_toolkits.tests.test_axes_grid1',
    'mpl_toolkits.tests.test_axes_grid',
    ]


def _init_tests():
    try:
        import faulthandler
    except ImportError:
        pass
    else:
        faulthandler.enable()

    if not os.path.isdir(os.path.join(os.path.dirname(__file__), 'tests')):
        raise ImportError("matplotlib test data is not installed")

    # The version of FreeType to install locally for running the
    # tests.  This must match the value in `setupext.py`
    LOCAL_FREETYPE_VERSION = '2.6.1'

    from matplotlib import ft2font
    if (ft2font.__freetype_version__ != LOCAL_FREETYPE_VERSION or
        ft2font.__freetype_build_type__ != 'local'):
        warnings.warn(
            "matplotlib is not built with the correct FreeType version to run "
            "tests.  Set local_freetype=True in setup.cfg and rebuild. "
            "Expect many image comparison failures below. "
            "Expected freetype version {0}. "
            "Found freetype version {1}. "
            "Freetype build type is {2}local".format(
                ft2font.__freetype_version__,
                LOCAL_FREETYPE_VERSION,
                "" if ft2font.__freetype_build_type__ == 'local' else "not "
            )
        )

    from .testing.nose import check_deps
    check_deps()


def test(verbosity=1, coverage=False, **kwargs):
    """run the matplotlib test suite"""
    _init_tests()

    from .testing.nose import test as nose_test
    return nose_test(verbosity, coverage, **kwargs)


test.__test__ = False  # nose: this function is not a test


def _replacer(data, key):
    """Either returns data[key] or passes data back. Also
    converts input data to a sequence as needed.
    """
    # if key isn't a string don't bother
    if not isinstance(key, six.string_types):
        return (key)
    # try to use __getitem__
    try:
        return sanitize_sequence(data[key])
    # key does not exist, silently fall back to key
    except KeyError:
        return key


_DATA_DOC_APPENDIX = """

.. note::
    In addition to the above described arguments, this function can take a
    **data** keyword argument. If such a **data** argument is given, the
    following arguments are replaced by **data[<arg>]**:

    {replaced}
"""


def _preprocess_data(replace_names=None, replace_all_args=False,
                        label_namer=None, positional_parameter_names=None):
    """
    A decorator to add a 'data' kwarg to any a function.  The signature
    of the input function must include the ax argument at the first position ::

       def foo(ax, *args, **kwargs)

    so this is suitable for use with Axes methods.

    Parameters
    ----------
    replace_names : list of strings, optional, default: None
        The list of parameter names which arguments should be replaced by
        `data[name]`. If None, all arguments are replaced if they are
        included in `data`.
    replace_all_args : bool, default: False
        If True, all arguments in *args get replaced, even if they are not
        in replace_names.
    label_namer : string, optional, default: None
        The name of the parameter which argument should be used as label, if
        label is not set. If None, the label keyword argument is not set.
    positional_parameter_names : list of strings or callable, optional
        The full list of positional parameter names (excluding an explicit
        `ax`/'self' argument at the first place and including all possible
        positional parameter in `*args`), in the right order. Can also include
        all other keyword parameter. Only needed if the wrapped function does
        contain `*args` and (replace_names is not None or replace_all_args is
        False). If it is a callable, it will be called with the actual
        tuple of *args and the data and should return a list like
        above.
        NOTE: callables should only be used when the names and order of *args
        can only be determined at runtime. Please use list of names
        when the order and names of *args is clear before runtime!

    .. note:: decorator also converts MappingView input data to list.
    """
    if replace_names is not None:
        replace_names = set(replace_names)

    def param(func):
        new_sig = None
        python_has_signature = major >= 3 and minor1 >= 3
        python_has_wrapped = major >= 3 and minor1 >= 2

        # if in a legacy version of python and IPython is already imported
        # try to use their back-ported signature
        if not python_has_signature and 'IPython' in sys.modules:
            try:
                import IPython.utils.signatures
                signature = IPython.utils.signatures.signature
                Parameter = IPython.utils.signatures.Parameter
            except ImportError:
                pass
            else:
                python_has_signature = True
        else:
            if python_has_signature:
                signature = inspect.signature
                Parameter = inspect.Parameter

        if not python_has_signature:
            arg_spec = inspect.getargspec(func)
            _arg_names = arg_spec.args
            _has_varargs = arg_spec.varargs is not None
            _has_varkwargs = arg_spec.keywords is not None
        else:
            sig = signature(func)
            _has_varargs = False
            _has_varkwargs = False
            _arg_names = []
            params = list(sig.parameters.values())
            for p in params:
                if p.kind is Parameter.VAR_POSITIONAL:
                    _has_varargs = True
                elif p.kind is Parameter.VAR_KEYWORD:
                    _has_varkwargs = True
                else:
                    _arg_names.append(p.name)
            data_param = Parameter('data',
                                   Parameter.KEYWORD_ONLY,
                                   default=None)
            if _has_varkwargs:
                params.insert(-1, data_param)
            else:
                params.append(data_param)
            new_sig = sig.replace(parameters=params)
        # Import-time check: do we have enough information to replace *args?
        arg_names_at_runtime = False
        # there can't be any positional arguments behind *args and no
        # positional args can end up in **kwargs, so only *varargs make
        # problems.
        # http://stupidpythonideas.blogspot.de/2013/08/arguments-and-parameters.html
        if not _has_varargs:
            # all args are "named", so no problem
            # remove the first "ax" / self arg
            arg_names = _arg_names[1:]
        else:
            # Here we have "unnamed" variables and we need a way to determine
            # whether to replace a arg or not
            if replace_names is None:
                # all argnames should be replaced
                arg_names = None
            elif len(replace_names) == 0:
                # No argnames should be replaced
                arg_names = []
            elif len(_arg_names) > 1 and (positional_parameter_names is None):
                # we got no manual parameter names but more than an 'ax' ...
                if len(replace_names - set(_arg_names[1:])) == 0:
                    # all to be replaced arguments are in the list
                    arg_names = _arg_names[1:]
                else:
                    msg = ("Got unknown 'replace_names' and wrapped function "
                           "'%s' uses '*args', need "
                           "'positional_parameter_names'!")
                    raise AssertionError(msg % func.__name__)
            else:
                if positional_parameter_names is not None:
                    if callable(positional_parameter_names):
                        # determined by the function at runtime
                        arg_names_at_runtime = True
                        # so that we don't compute the label_pos at import time
                        arg_names = []
                    else:
                        arg_names = positional_parameter_names
                else:
                    if replace_all_args:
                        arg_names = []
                    else:
                        msg = ("Got 'replace_names' and wrapped function "
                               "'%s' uses *args, need "
                               "'positional_parameter_names' or "
                               "'replace_all_args'!")
                        raise AssertionError(msg % func.__name__)

        # compute the possible label_namer and label position in positional
        # arguments
        label_pos = 9999  # bigger than all "possible" argument lists
        label_namer_pos = 9999  # bigger than all "possible" argument lists
        if (label_namer and  # we actually want a label here ...
                arg_names and  # and we can determine a label in *args ...
                (label_namer in arg_names)):  # and it is in *args
            label_namer_pos = arg_names.index(label_namer)
            if "label" in arg_names:
                label_pos = arg_names.index("label")

        # Check the case we know a label_namer but we can't find it the
        # arg_names... Unfortunately the label_namer can be in **kwargs,
        # which we can't detect here and which results in a non-set label
        # which might surprise the user :-(
        if label_namer and not arg_names_at_runtime and not _has_varkwargs:
            if not arg_names:
                msg = ("label_namer '%s' can't be found as the parameter "
                       "without 'positional_parameter_names'.")
                raise AssertionError(msg % label_namer)
            elif label_namer not in arg_names:
                msg = ("label_namer '%s' can't be found in the parameter "
                       "names (known argnames: %s).")
                raise AssertionError(msg % (label_namer, arg_names))
            else:
                # this is the case when the name is in arg_names
                pass

        @functools.wraps(func)
        def inner(ax, *args, **kwargs):
            # this is needed because we want to change these values if
            # arg_names_at_runtime==True, but python does not allow assigning
            # to a variable in a outer scope. So use some new local ones and
            # set them to the already computed values.
            _label_pos = label_pos
            _label_namer_pos = label_namer_pos
            _arg_names = arg_names

            label = None

            data = kwargs.pop('data', None)

            if data is None:  # data validation
                args = tuple(sanitize_sequence(a) for a in args)
            else:
                if arg_names_at_runtime:
                    # update the information about replace names and
                    # label position
                    _arg_names = positional_parameter_names(args, data)
                    if (label_namer and  # we actually want a label here ...
                            _arg_names and  # and we can find a label in *args
                            (label_namer in _arg_names)):  # and it is in *args
                        _label_namer_pos = _arg_names.index(label_namer)
                        if "label" in _arg_names:
                            _label_pos = arg_names.index("label")

                # save the current label_namer value so that it can be used as
                # a label
                if _label_namer_pos < len(args):
                    label = args[_label_namer_pos]
                else:
                    label = kwargs.get(label_namer, None)
                # ensure a string, as label can't be anything else
                if not isinstance(label, six.string_types):
                    label = None

                if (replace_names is None) or (replace_all_args is True):
                    # all should be replaced
                    args = tuple(_replacer(data, a) for
                                 j, a in enumerate(args))
                else:
                    # An arg is replaced if the arg_name of that position is
                    #   in replace_names ...
                    if len(_arg_names) < len(args):
                        raise RuntimeError(
                            "Got more args than function expects")
                    args = tuple(_replacer(data, a)
                                 if _arg_names[j] in replace_names else a
                                 for j, a in enumerate(args))

                if replace_names is None:
                    # replace all kwargs ...
                    kwargs = dict((k, _replacer(data, v))
                                  for k, v in six.iteritems(kwargs))
                else:
                    # ... or only if a kwarg of that name is in replace_names
                    kwargs = dict((k, _replacer(data, v)
                                   if k in replace_names else v)
                                  for k, v in six.iteritems(kwargs))

            # replace the label if this func "wants" a label arg and the user
            # didn't set one. Note: if the user puts in "label=None", it does
            # *NOT* get replaced!
            user_supplied_label = (
                (len(args) >= _label_pos) or  # label is included in args
                ('label' in kwargs)  # ... or in kwargs
            )
            if (label_namer and not user_supplied_label):
                if _label_namer_pos < len(args):
                    kwargs['label'] = get_label(args[_label_namer_pos], label)
                elif label_namer in kwargs:
                    kwargs['label'] = get_label(kwargs[label_namer], label)
                else:
                    import warnings
                    msg = ("Tried to set a label via parameter '%s' in "
                           "func '%s' but couldn't find such an argument. \n"
                           "(This is a programming error, please report to "
                           "the matplotlib list!)")
                    warnings.warn(msg % (label_namer, func.__name__),
                                  RuntimeWarning, stacklevel=2)
            return func(ax, *args, **kwargs)
        pre_doc = inner.__doc__
        if pre_doc is None:
            pre_doc = ''
        else:
            pre_doc = dedent(pre_doc)
        _repl = ""
        if replace_names is None:
            _repl = "* All positional and all keyword arguments."
        else:
            if len(replace_names) != 0:
                _repl = "* All arguments with the following names: '{names}'."
            if replace_all_args:
                _repl += "\n* All positional arguments."
            _repl = _repl.format(names="', '".join(sorted(replace_names)))
        inner.__doc__ = (pre_doc +
                         _DATA_DOC_APPENDIX.format(replaced=_repl))
        if not python_has_wrapped:
            inner.__wrapped__ = func
        if new_sig is not None:
            inner.__signature__ = new_sig
        return inner
    return param


verbose.report('matplotlib version %s' % __version__)
verbose.report('verbose.level %s' % verbose.level)
verbose.report('interactive is %s' % is_interactive())
verbose.report('platform is %s' % sys.platform)
verbose.report('loaded modules: %s' % list(sys.modules), 'debug')<|MERGE_RESOLUTION|>--- conflicted
+++ resolved
@@ -1487,16 +1487,6 @@
     'matplotlib.tests.test_basic',
     'matplotlib.tests.test_bbox_tight',
     'matplotlib.tests.test_coding_standards',
-<<<<<<< HEAD
-    'matplotlib.tests.test_collections',
-    'matplotlib.tests.test_colorbar',
-    'matplotlib.tests.test_colors',
-    'matplotlib.tests.test_compare_images',
-    'matplotlib.tests.test_container',
-    'matplotlib.tests.test_contour',
-=======
-    'matplotlib.tests.test_dates',
->>>>>>> 1be56c87
     'matplotlib.tests.test_dviread',
     'matplotlib.tests.test_figure',
     'matplotlib.tests.test_font_manager',
