--- conflicted
+++ resolved
@@ -186,7 +186,8 @@
                               oy - info.metrics.ymin)
         else:
             info.font.draw_glyph_to_bitmap(
-                self.image, ox, oy - info.metrics.iceberg, info.glyph)
+                self.image, ox, oy - info.metrics.iceberg, info.glyph,
+                antialiased=rcParams['text.antialiased'])
 
     def render_rect_filled(self, x1, y1, x2, y2):
         if self.mode == 'bbox':
@@ -221,38 +222,7 @@
                   self.image,
                   used_characters)
         self.image = None
-<<<<<<< HEAD
         return result
-=======
-        MathtextBackend.__init__(self)
-
-    def set_canvas_size(self, w, h, d):
-        MathtextBackend.set_canvas_size(self, w, h, d)
-        self.image = FT2Image(ceil(w), ceil(h + d))
-
-    def render_glyph(self, ox, oy, info):
-        info.font.draw_glyph_to_bitmap(
-            self.image, ox, oy - info.metrics.iceberg, info.glyph,
-            antialiased=rcParams['text.antialiased'])
-
-    def render_rect_filled(self, x1, y1, x2, y2):
-        height = max(int(y2 - y1) - 1, 0)
-        if height == 0:
-            center = (y2 + y1) / 2.0
-            y = int(center - (height + 1) / 2.0)
-        else:
-            y = int(y1)
-        self.image.draw_rect_filled(int(x1), y, ceil(x2), y + height)
-
-    def get_results(self, box):
-        return (self.ox,
-                self.oy,
-                self.width,
-                self.height + self.depth,
-                self.depth,
-                self.image,
-                self.fonts_object.get_used_characters())
->>>>>>> 58463049
 
     def get_hinting_type(self):
         from matplotlib.backends import backend_agg
