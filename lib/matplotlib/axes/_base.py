from collections.abc import Iterable, MutableSequence
from contextlib import ExitStack
import functools
import inspect
import itertools
import logging
from numbers import Real
from operator import attrgetter
import types

import numpy as np

import matplotlib as mpl
from matplotlib import _api, cbook, _docstring, offsetbox
import matplotlib.artist as martist
import matplotlib.axis as maxis
from matplotlib.cbook import _OrderedSet, _check_1d, index_of
import matplotlib.collections as mcoll
import matplotlib.colors as mcolors
import matplotlib.font_manager as font_manager
from matplotlib.gridspec import SubplotSpec
import matplotlib.image as mimage
import matplotlib.lines as mlines
import matplotlib.patches as mpatches
from matplotlib.rcsetup import cycler, validate_axisbelow
import matplotlib.spines as mspines
import matplotlib.table as mtable
import matplotlib.text as mtext
import matplotlib.ticker as mticker
import matplotlib.transforms as mtransforms

_log = logging.getLogger(__name__)


class _axis_method_wrapper:
    """
    Helper to generate Axes methods wrapping Axis methods.

    After ::

        get_foo = _axis_method_wrapper("xaxis", "get_bar")

    (in the body of a class) ``get_foo`` is a method that forwards it arguments
    to the ``get_bar`` method of the ``xaxis`` attribute, and gets its
    signature and docstring from ``Axis.get_bar``.

    The docstring of ``get_foo`` is built by replacing "this Axis" by "the
    {attr_name}" (i.e., "the xaxis", "the yaxis") in the wrapped method's
    dedented docstring; additional replacements can be given in *doc_sub*.
    """

    def __init__(self, attr_name, method_name, *, doc_sub=None):
        self.attr_name = attr_name
        self.method_name = method_name
        # Immediately put the docstring in ``self.__doc__`` so that docstring
        # manipulations within the class body work as expected.
        doc = inspect.getdoc(getattr(maxis.Axis, method_name))
        self._missing_subs = []
        if doc:
            doc_sub = {"this Axis": f"the {self.attr_name}", **(doc_sub or {})}
            for k, v in doc_sub.items():
                if k not in doc:  # Delay raising error until we know qualname.
                    self._missing_subs.append(k)
                doc = doc.replace(k, v)
        self.__doc__ = doc

    def __set_name__(self, owner, name):
        # This is called at the end of the class body as
        # ``self.__set_name__(cls, name_under_which_self_is_assigned)``; we
        # rely on that to give the wrapper the correct __name__/__qualname__.
        get_method = attrgetter(f"{self.attr_name}.{self.method_name}")

        def wrapper(self, *args, **kwargs):
            return get_method(self)(*args, **kwargs)

        wrapper.__module__ = owner.__module__
        wrapper.__name__ = name
        wrapper.__qualname__ = f"{owner.__qualname__}.{name}"
        wrapper.__doc__ = self.__doc__
        # Manually copy the signature instead of using functools.wraps because
        # displaying the Axis method source when asking for the Axes method
        # source would be confusing.
        wrapper.__signature__ = inspect.signature(
            getattr(maxis.Axis, self.method_name))

        if self._missing_subs:
            raise ValueError(
                "The definition of {} expected that the docstring of Axis.{} "
                "contains {!r} as substrings".format(
                    wrapper.__qualname__, self.method_name,
                    ", ".join(map(repr, self._missing_subs))))

        setattr(owner, name, wrapper)


class _TransformedBoundsLocator:
    """
    Axes locator for `.Axes.inset_axes` and similarly positioned Axes.

    The locator is a callable object used in `.Axes.set_aspect` to compute the
    Axes location depending on the renderer.
    """

    def __init__(self, bounds, transform):
        """
        *bounds* (a ``[l, b, w, h]`` rectangle) and *transform* together
        specify the position of the inset Axes.
        """
        self._bounds = bounds
        self._transform = transform

    def __call__(self, ax, renderer):
        # Subtracting transSubfigure will typically rely on inverted(),
        # freezing the transform; thus, this needs to be delayed until draw
        # time as transSubfigure may otherwise change after this is evaluated.
        return mtransforms.TransformedBbox(
            mtransforms.Bbox.from_bounds(*self._bounds),
            self._transform - ax.figure.transSubfigure)


def _process_plot_format(fmt, *, ambiguous_fmt_datakey=False):
    """
    Convert a MATLAB style color/line style format string to a (*linestyle*,
    *marker*, *color*) tuple.

    Example format strings include:

    * 'ko': black circles
    * '.b': blue dots
    * 'r--': red dashed lines
    * 'C2--': the third color in the color cycle, dashed lines

    The format is absolute in the sense that if a linestyle or marker is not
    defined in *fmt*, there is no line or marker. This is expressed by
    returning 'None' for the respective quantity.

    See Also
    --------
    matplotlib.Line2D.lineStyles, matplotlib.colors.cnames
        All possible styles and color format strings.
    """

    linestyle = None
    marker = None
    color = None

    # Is fmt just a colorspec?
    try:
        color = mcolors.to_rgba(fmt)

        # We need to differentiate grayscale '1.0' from tri_down marker '1'
        try:
            fmtint = str(int(fmt))
        except ValueError:
            return linestyle, marker, color  # Yes
        else:
            if fmt != fmtint:
                # user definitely doesn't want tri_down marker
                return linestyle, marker, color  # Yes
            else:
                # ignore converted color
                color = None
    except ValueError:
        pass  # No, not just a color.

    errfmt = ("{!r} is neither a data key nor a valid format string ({})"
              if ambiguous_fmt_datakey else
              "{!r} is not a valid format string ({})")

    i = 0
    while i < len(fmt):
        c = fmt[i]
        if fmt[i:i+2] in mlines.lineStyles:  # First, the two-char styles.
            if linestyle is not None:
                raise ValueError(errfmt.format(fmt, "two linestyle symbols"))
            linestyle = fmt[i:i+2]
            i += 2
        elif c in mlines.lineStyles:
            if linestyle is not None:
                raise ValueError(errfmt.format(fmt, "two linestyle symbols"))
            linestyle = c
            i += 1
        elif c in mlines.lineMarkers:
            if marker is not None:
                raise ValueError(errfmt.format(fmt, "two marker symbols"))
            marker = c
            i += 1
        elif c in mcolors.get_named_colors_mapping():
            if color is not None:
                raise ValueError(errfmt.format(fmt, "two color symbols"))
            color = c
            i += 1
        elif c == 'C' and i < len(fmt) - 1:
            color_cycle_number = int(fmt[i + 1])
            color = mcolors.to_rgba("C{}".format(color_cycle_number))
            i += 2
        else:
            raise ValueError(
                errfmt.format(fmt, f"unrecognized character {c!r}"))

    if linestyle is None and marker is None:
        linestyle = mpl.rcParams['lines.linestyle']
    if linestyle is None:
        linestyle = 'None'
    if marker is None:
        marker = 'None'

    return linestyle, marker, color


class _process_plot_var_args:
    """
    Process variable length arguments to `~.Axes.plot`, to support ::

      plot(t, s)
      plot(t1, s1, t2, s2)
      plot(t1, s1, 'ko', t2, s2)
      plot(t1, s1, 'ko', t2, s2, 'r--', t3, e3)

    an arbitrary number of *x*, *y*, *fmt* are allowed
    """
    def __init__(self, axes, command='plot'):
        self.axes = axes
        self.command = command
        self.set_prop_cycle(None)

    def __getstate__(self):
        # note: it is not possible to pickle a generator (and thus a cycler).
        return {'axes': self.axes, 'command': self.command}

    def __setstate__(self, state):
        self.__dict__ = state.copy()
        self.set_prop_cycle(None)

    def set_prop_cycle(self, cycler):
        if cycler is None:
            cycler = mpl.rcParams['axes.prop_cycle']
        self.prop_cycler = itertools.cycle(cycler)
        self._prop_keys = cycler.keys  # This should make a copy

    def __call__(self, *args, data=None, **kwargs):
        self.axes._process_unit_info(kwargs=kwargs)

        for pos_only in "xy":
            if pos_only in kwargs:
                raise TypeError("{} got an unexpected keyword argument {!r}"
                                .format(self.command, pos_only))

        if not args:
            return

        if data is None:  # Process dict views
            args = [cbook.sanitize_sequence(a) for a in args]
        else:  # Process the 'data' kwarg.
            replaced = [mpl._replacer(data, arg) for arg in args]
            if len(args) == 1:
                label_namer_idx = 0
            elif len(args) == 2:  # Can be x, y or y, c.
                # Figure out what the second argument is.
                # 1) If the second argument cannot be a format shorthand, the
                #    second argument is the label_namer.
                # 2) Otherwise (it could have been a format shorthand),
                #    a) if we did perform a substitution, emit a warning, and
                #       use it as label_namer.
                #    b) otherwise, it is indeed a format shorthand; use the
                #       first argument as label_namer.
                try:
                    _process_plot_format(args[1])
                except ValueError:  # case 1)
                    label_namer_idx = 1
                else:
                    if replaced[1] is not args[1]:  # case 2a)
                        _api.warn_external(
                            f"Second argument {args[1]!r} is ambiguous: could "
                            f"be a format string but is in 'data'; using as "
                            f"data.  If it was intended as data, set the "
                            f"format string to an empty string to suppress "
                            f"this warning.  If it was intended as a format "
                            f"string, explicitly pass the x-values as well.  "
                            f"Alternatively, rename the entry in 'data'.",
                            RuntimeWarning)
                        label_namer_idx = 1
                    else:  # case 2b)
                        label_namer_idx = 0
            elif len(args) == 3:
                label_namer_idx = 1
            else:
                raise ValueError(
                    "Using arbitrary long args with data is not supported due "
                    "to ambiguity of arguments; use multiple plotting calls "
                    "instead")
            if kwargs.get("label") is None:
                kwargs["label"] = mpl._label_from_arg(
                    replaced[label_namer_idx], args[label_namer_idx])
            args = replaced
        ambiguous_fmt_datakey = data is not None and len(args) == 2

        if len(args) >= 4 and not cbook.is_scalar_or_string(
                kwargs.get("label")):
            raise ValueError("plot() with multiple groups of data (i.e., "
                             "pairs of x and y) does not support multiple "
                             "labels")

        # Repeatedly grab (x, y) or (x, y, format) from the front of args and
        # massage them into arguments to plot() or fill().

        while args:
            this, args = args[:2], args[2:]
            if args and isinstance(args[0], str):
                this += args[0],
                args = args[1:]
            yield from self._plot_args(
                this, kwargs, ambiguous_fmt_datakey=ambiguous_fmt_datakey)

    def get_next_color(self):
        """Return the next color in the cycle."""
        if 'color' not in self._prop_keys:
            return 'k'
        return next(self.prop_cycler)['color']

    def _getdefaults(self, ignore, kw):
        """
        If some keys in the property cycle (excluding those in the set
        *ignore*) are absent or set to None in the dict *kw*, return a copy
        of the next entry in the property cycle, excluding keys in *ignore*.
        Otherwise, don't advance the property cycle, and return an empty dict.
        """
        prop_keys = self._prop_keys - ignore
        if any(kw.get(k, None) is None for k in prop_keys):
            # Need to copy this dictionary or else the next time around
            # in the cycle, the dictionary could be missing entries.
            default_dict = next(self.prop_cycler).copy()
            for p in ignore:
                default_dict.pop(p, None)
        else:
            default_dict = {}
        return default_dict

    def _setdefaults(self, defaults, kw):
        """
        Add to the dict *kw* the entries in the dict *default* that are absent
        or set to None in *kw*.
        """
        for k in defaults:
            if kw.get(k, None) is None:
                kw[k] = defaults[k]

    def _makeline(self, x, y, kw, kwargs):
        kw = {**kw, **kwargs}  # Don't modify the original kw.
        default_dict = self._getdefaults(set(), kw)
        self._setdefaults(default_dict, kw)
        seg = mlines.Line2D(x, y, **kw)
        return seg, kw

    def _makefill(self, x, y, kw, kwargs):
        # Polygon doesn't directly support unitized inputs.
        x = self.axes.convert_xunits(x)
        y = self.axes.convert_yunits(y)

        kw = kw.copy()  # Don't modify the original kw.
        kwargs = kwargs.copy()

        # Ignore 'marker'-related properties as they aren't Polygon
        # properties, but they are Line2D properties, and so they are
        # likely to appear in the default cycler construction.
        # This is done here to the defaults dictionary as opposed to the
        # other two dictionaries because we do want to capture when a
        # *user* explicitly specifies a marker which should be an error.
        # We also want to prevent advancing the cycler if there are no
        # defaults needed after ignoring the given properties.
        ignores = {'marker', 'markersize', 'markeredgecolor',
                   'markerfacecolor', 'markeredgewidth'}
        # Also ignore anything provided by *kwargs*.
        for k, v in kwargs.items():
            if v is not None:
                ignores.add(k)

        # Only using the first dictionary to use as basis
        # for getting defaults for back-compat reasons.
        # Doing it with both seems to mess things up in
        # various places (probably due to logic bugs elsewhere).
        default_dict = self._getdefaults(ignores, kw)
        self._setdefaults(default_dict, kw)

        # Looks like we don't want "color" to be interpreted to
        # mean both facecolor and edgecolor for some reason.
        # So the "kw" dictionary is thrown out, and only its
        # 'color' value is kept and translated as a 'facecolor'.
        # This design should probably be revisited as it increases
        # complexity.
        facecolor = kw.get('color', None)

        # Throw out 'color' as it is now handled as a facecolor
        default_dict.pop('color', None)

        # To get other properties set from the cycler
        # modify the kwargs dictionary.
        self._setdefaults(default_dict, kwargs)

        seg = mpatches.Polygon(np.column_stack((x, y)),
                               facecolor=facecolor,
                               fill=kwargs.get('fill', True),
                               closed=kw['closed'])
        seg.set(**kwargs)
        return seg, kwargs

    def _plot_args(self, tup, kwargs, *,
                   return_kwargs=False, ambiguous_fmt_datakey=False):
        """
        Process the arguments of ``plot([x], y, [fmt], **kwargs)`` calls.

        This processes a single set of ([x], y, [fmt]) parameters; i.e. for
        ``plot(x, y, x2, y2)`` it will be called twice. Once for (x, y) and
        once for (x2, y2).

        x and y may be 2D and thus can still represent multiple datasets.

        For multiple datasets, if the keyword argument *label* is a list, this
        will unpack the list and assign the individual labels to the datasets.

        Parameters
        ----------
        tup : tuple
            A tuple of the positional parameters. This can be one of

            - (y,)
            - (x, y)
            - (y, fmt)
            - (x, y, fmt)

        kwargs : dict
            The keyword arguments passed to ``plot()``.

        return_kwargs : bool
            Whether to also return the effective keyword arguments after label
            unpacking as well.

        ambiguous_fmt_datakey : bool
            Whether the format string in *tup* could also have been a
            misspelled data key.

        Returns
        -------
        result
            If *return_kwargs* is false, a list of Artists representing the
            dataset(s).
            If *return_kwargs* is true, a list of (Artist, effective_kwargs)
            representing the dataset(s). See *return_kwargs*.
            The Artist is either `.Line2D` (if called from ``plot()``) or
            `.Polygon` otherwise.
        """
        if len(tup) > 1 and isinstance(tup[-1], str):
            # xy is tup with fmt stripped (could still be (y,) only)
            *xy, fmt = tup
            linestyle, marker, color = _process_plot_format(
                fmt, ambiguous_fmt_datakey=ambiguous_fmt_datakey)
        elif len(tup) == 3:
            raise ValueError('third arg must be a format string')
        else:
            xy = tup
            linestyle, marker, color = None, None, None

        # Don't allow any None value; these would be up-converted to one
        # element array of None which causes problems downstream.
        if any(v is None for v in tup):
            raise ValueError("x, y, and format string must not be None")

        kw = {}
        for prop_name, val in zip(('linestyle', 'marker', 'color'),
                                  (linestyle, marker, color)):
            if val is not None:
                # check for conflicts between fmt and kwargs
                if (fmt.lower() != 'none'
                        and prop_name in kwargs
                        and val != 'None'):
                    # Technically ``plot(x, y, 'o', ls='--')`` is a conflict
                    # because 'o' implicitly unsets the linestyle
                    # (linestyle='None').
                    # We'll gracefully not warn in this case because an
                    # explicit set via kwargs can be seen as intention to
                    # override an implicit unset.
                    # Note: We don't val.lower() != 'none' because val is not
                    # necessarily a string (can be a tuple for colors). This
                    # is safe, because *val* comes from _process_plot_format()
                    # which only returns 'None'.
                    _api.warn_external(
                        f"{prop_name} is redundantly defined by the "
                        f"'{prop_name}' keyword argument and the fmt string "
                        f'"{fmt}" (-> {prop_name}={val!r}). The keyword '
                        f"argument will take precedence.")
                kw[prop_name] = val

        if len(xy) == 2:
            x = _check_1d(xy[0])
            y = _check_1d(xy[1])
        else:
            x, y = index_of(xy[-1])

        if self.axes.xaxis is not None:
            self.axes.xaxis.update_units(x)
        if self.axes.yaxis is not None:
            self.axes.yaxis.update_units(y)

        if x.shape[0] != y.shape[0]:
            raise ValueError(f"x and y must have same first dimension, but "
                             f"have shapes {x.shape} and {y.shape}")
        if x.ndim > 2 or y.ndim > 2:
            raise ValueError(f"x and y can be no greater than 2D, but have "
                             f"shapes {x.shape} and {y.shape}")
        if x.ndim == 1:
            x = x[:, np.newaxis]
        if y.ndim == 1:
            y = y[:, np.newaxis]

        if self.command == 'plot':
            make_artist = self._makeline
        else:
            kw['closed'] = kwargs.get('closed', True)
            make_artist = self._makefill

        ncx, ncy = x.shape[1], y.shape[1]
        if ncx > 1 and ncy > 1 and ncx != ncy:
            raise ValueError(f"x has {ncx} columns but y has {ncy} columns")
        if ncx == 0 or ncy == 0:
            return []

        label = kwargs.get('label')
        n_datasets = max(ncx, ncy)
        if n_datasets > 1 and not cbook.is_scalar_or_string(label):
            if len(label) != n_datasets:
                raise ValueError(f"label must be scalar or have the same "
                                 f"length as the input data, but found "
                                 f"{len(label)} for {n_datasets} datasets.")
            labels = label
        else:
            labels = [label] * n_datasets

        result = (make_artist(x[:, j % ncx], y[:, j % ncy], kw,
                              {**kwargs, 'label': label})
                  for j, label in enumerate(labels))

        if return_kwargs:
            return list(result)
        else:
            return [l[0] for l in result]


@_api.define_aliases({"facecolor": ["fc"]})
class _AxesBase(martist.Artist):
    name = "rectilinear"

    # axis names are the prefixes for the attributes that contain the
    # respective axis; e.g. 'x' <-> self.xaxis, containing an XAxis.
    # Note that PolarAxes uses these attributes as well, so that we have
    # 'x' <-> self.xaxis, containing a ThetaAxis. In particular we do not
    # have 'theta' in _axis_names.
    # In practice, this is ('x', 'y') for all 2D Axes and ('x', 'y', 'z')
    # for Axes3D.
    _axis_names = ("x", "y")
    _shared_axes = {name: cbook.Grouper() for name in _axis_names}
    _twinned_axes = cbook.Grouper()

    _subclass_uses_cla = False

    @property
    def _axis_map(self):
        """A mapping of axis names, e.g. 'x', to `Axis` instances."""
        return {name: getattr(self, f"{name}axis")
                for name in self._axis_names}

    def __str__(self):
        return "{0}({1[0]:g},{1[1]:g};{1[2]:g}x{1[3]:g})".format(
            type(self).__name__, self._position.bounds)

    def __init__(self, fig,
                 *args,
                 facecolor=None,  # defaults to rc axes.facecolor
                 frameon=True,
                 sharex=None,  # use Axes instance's xaxis info
                 sharey=None,  # use Axes instance's yaxis info
                 label='',
                 xscale=None,
                 yscale=None,
                 box_aspect=None,
                 capture_navigation_events="auto",
                 **kwargs
                 ):
        """
        Build an Axes in a figure.

        Parameters
        ----------
        fig : `~matplotlib.figure.Figure`
            The Axes is built in the `.Figure` *fig*.

        *args
            ``*args`` can be a single ``(left, bottom, width, height)``
            rectangle or a single `.Bbox`.  This specifies the rectangle (in
            figure coordinates) where the Axes is positioned.

            ``*args`` can also consist of three numbers or a single three-digit
            number; in the latter case, the digits are considered as
            independent numbers.  The numbers are interpreted as ``(nrows,
            ncols, index)``: ``(nrows, ncols)`` specifies the size of an array
            of subplots, and ``index`` is the 1-based index of the subplot
            being created.  Finally, ``*args`` can also directly be a
            `.SubplotSpec` instance.

        sharex, sharey : `~.axes.Axes`, optional
            The x- or y-`~.matplotlib.axis` is shared with the x- or y-axis in
            the input `~.axes.Axes`.

        frameon : bool, default: True
            Whether the Axes frame is visible.

        box_aspect : float, optional
            Set a fixed aspect for the Axes box, i.e. the ratio of height to
            width. See `~.axes.Axes.set_box_aspect` for details.

        capture_navigation_events : bool or "auto", default: "auto"
            Control whether pan/zoom events are passed through to Axes below
            this one. "auto" is *True* for axes with an invisible patch and
            *False* otherwise.

        **kwargs
            Other optional keyword arguments:

            %(Axes:kwdoc)s

        Returns
        -------
        `~.axes.Axes`
            The new `~.axes.Axes` object.
        """

        super().__init__()
        if "rect" in kwargs:
            if args:
                raise TypeError(
                    "'rect' cannot be used together with positional arguments")
            rect = kwargs.pop("rect")
            _api.check_isinstance((mtransforms.Bbox, Iterable), rect=rect)
            args = (rect,)
        subplotspec = None
        if len(args) == 1 and isinstance(args[0], mtransforms.Bbox):
            self._position = args[0]
        elif len(args) == 1 and np.iterable(args[0]):
            self._position = mtransforms.Bbox.from_bounds(*args[0])
        else:
            self._position = self._originalPosition = mtransforms.Bbox.unit()
            subplotspec = SubplotSpec._from_subplot_args(fig, args)
        if self._position.width < 0 or self._position.height < 0:
            raise ValueError('Width and height specified must be non-negative')
        self._originalPosition = self._position.frozen()
        self.axes = self
        self._aspect = 'auto'
        self._adjustable = 'box'
        self._anchor = 'C'
        self._stale_viewlims = {name: False for name in self._axis_names}
        self._capture_navigation_events = capture_navigation_events
        self._sharex = sharex
        self._sharey = sharey
        self.set_label(label)
        self.set_figure(fig)
        # The subplotspec needs to be set after the figure (so that
        # figure-level subplotpars are taken into account), but the figure
        # needs to be set after self._position is initialized.
        if subplotspec:
            self.set_subplotspec(subplotspec)
        else:
            self._subplotspec = None
        self.set_box_aspect(box_aspect)
        self._axes_locator = None  # Optionally set via update(kwargs).

        self._children = []

        # placeholder for any colorbars added that use this Axes.
        # (see colorbar.py):
        self._colorbars = []
        self.spines = mspines.Spines.from_dict(self._gen_axes_spines())

        # this call may differ for non-sep axes, e.g., polar
        self._init_axis()
        if facecolor is None:
            facecolor = mpl.rcParams['axes.facecolor']
        self._facecolor = facecolor
        self._frameon = frameon
        self.set_axisbelow(mpl.rcParams['axes.axisbelow'])

        self._rasterization_zorder = None
        self.clear()

        # funcs used to format x and y - fall back on major formatters
        self.fmt_xdata = None
        self.fmt_ydata = None

        self.set_navigate(True)
        self.set_navigate_mode(None)

        if xscale:
            self.set_xscale(xscale)
        if yscale:
            self.set_yscale(yscale)

        self._internal_update(kwargs)

        for name, axis in self._axis_map.items():
            axis.callbacks._connect_picklable(
                'units', self._unit_change_handler(name))

        rcParams = mpl.rcParams
        self.tick_params(
            top=rcParams['xtick.top'] and rcParams['xtick.minor.top'],
            bottom=rcParams['xtick.bottom'] and rcParams['xtick.minor.bottom'],
            labeltop=(rcParams['xtick.labeltop'] and
                      rcParams['xtick.minor.top']),
            labelbottom=(rcParams['xtick.labelbottom'] and
                         rcParams['xtick.minor.bottom']),
            left=rcParams['ytick.left'] and rcParams['ytick.minor.left'],
            right=rcParams['ytick.right'] and rcParams['ytick.minor.right'],
            labelleft=(rcParams['ytick.labelleft'] and
                       rcParams['ytick.minor.left']),
            labelright=(rcParams['ytick.labelright'] and
                        rcParams['ytick.minor.right']),
            which='minor')

        self.tick_params(
            top=rcParams['xtick.top'] and rcParams['xtick.major.top'],
            bottom=rcParams['xtick.bottom'] and rcParams['xtick.major.bottom'],
            labeltop=(rcParams['xtick.labeltop'] and
                      rcParams['xtick.major.top']),
            labelbottom=(rcParams['xtick.labelbottom'] and
                         rcParams['xtick.major.bottom']),
            left=rcParams['ytick.left'] and rcParams['ytick.major.left'],
            right=rcParams['ytick.right'] and rcParams['ytick.major.right'],
            labelleft=(rcParams['ytick.labelleft'] and
                       rcParams['ytick.major.left']),
            labelright=(rcParams['ytick.labelright'] and
                        rcParams['ytick.major.right']),
            which='major')

    def __init_subclass__(cls, **kwargs):
        parent_uses_cla = super(cls, cls)._subclass_uses_cla
        if 'cla' in cls.__dict__:
            _api.warn_deprecated(
                '3.6',
                pending=True,
                message=f'Overriding `Axes.cla` in {cls.__qualname__} is '
                'pending deprecation in %(since)s and will be fully '
                'deprecated in favor of `Axes.clear` in the future. '
                'Please report '
                f'this to the {cls.__module__!r} author.')
        cls._subclass_uses_cla = 'cla' in cls.__dict__ or parent_uses_cla
        super().__init_subclass__(**kwargs)

    def __getstate__(self):
        state = super().__getstate__()
        # Prune the sharing & twinning info to only contain the current group.
        state["_shared_axes"] = {
            name: self._shared_axes[name].get_siblings(self)
            for name in self._axis_names if self in self._shared_axes[name]}
        state["_twinned_axes"] = (self._twinned_axes.get_siblings(self)
                                  if self in self._twinned_axes else None)
        return state

    def __setstate__(self, state):
        # Merge the grouping info back into the global groupers.
        shared_axes = state.pop("_shared_axes")
        for name, shared_siblings in shared_axes.items():
            self._shared_axes[name].join(*shared_siblings)
        twinned_siblings = state.pop("_twinned_axes")
        if twinned_siblings:
            self._twinned_axes.join(*twinned_siblings)
        self.__dict__ = state
        self._stale = True

    def __repr__(self):
        fields = []
        if self.get_label():
            fields += [f"label={self.get_label()!r}"]
        if hasattr(self, "get_title"):
            titles = {}
            for k in ["left", "center", "right"]:
                title = self.get_title(loc=k)
                if title:
                    titles[k] = title
            if titles:
                fields += [f"title={titles}"]
        for name, axis in self._axis_map.items():
            if axis.get_label() and axis.get_label().get_text():
                fields += [f"{name}label={axis.get_label().get_text()!r}"]
        return f"<{self.__class__.__name__}: " + ", ".join(fields) + ">"

    def get_subplotspec(self):
        """Return the `.SubplotSpec` associated with the subplot, or None."""
        return self._subplotspec

    def set_subplotspec(self, subplotspec):
        """Set the `.SubplotSpec`. associated with the subplot."""
        self._subplotspec = subplotspec
        self._set_position(subplotspec.get_position(self.figure))

    def get_gridspec(self):
        """Return the `.GridSpec` associated with the subplot, or None."""
        return self._subplotspec.get_gridspec() if self._subplotspec else None

    @_api.delete_parameter("3.6", "args")
    @_api.delete_parameter("3.6", "kwargs")
    def get_window_extent(self, renderer=None, *args, **kwargs):
        """
        Return the Axes bounding box in display space; *args* and *kwargs*
        are empty.

        This bounding box does not include the spines, ticks, ticklabels,
        or other labels.  For a bounding box including these elements use
        `~matplotlib.axes.Axes.get_tightbbox`.

        See Also
        --------
        matplotlib.axes.Axes.get_tightbbox
        matplotlib.axis.Axis.get_tightbbox
        matplotlib.spines.Spine.get_window_extent
        """
        return self.bbox

    def _init_axis(self):
        # This is moved out of __init__ because non-separable axes don't use it
        self.xaxis = maxis.XAxis(self)
        self.spines.bottom.register_axis(self.xaxis)
        self.spines.top.register_axis(self.xaxis)
        self.yaxis = maxis.YAxis(self)
        self.spines.left.register_axis(self.yaxis)
        self.spines.right.register_axis(self.yaxis)

    def set_figure(self, fig):
        # docstring inherited
        super().set_figure(fig)

        self.bbox = mtransforms.TransformedBbox(self._position,
                                                fig.transSubfigure)
        # these will be updated later as data is added
        self.dataLim = mtransforms.Bbox.null()
        self._viewLim = mtransforms.Bbox.unit()
        self.transScale = mtransforms.TransformWrapper(
            mtransforms.IdentityTransform())

        self._set_lim_and_transforms()

    def _unstale_viewLim(self):
        # We should arrange to store this information once per share-group
        # instead of on every axis.
        need_scale = {
            name: any(ax._stale_viewlims[name]
                      for ax in self._shared_axes[name].get_siblings(self))
            for name in self._axis_names}
        if any(need_scale.values()):
            for name in need_scale:
                for ax in self._shared_axes[name].get_siblings(self):
                    ax._stale_viewlims[name] = False
            self.autoscale_view(**{f"scale{name}": scale
                                   for name, scale in need_scale.items()})

    @property
    def viewLim(self):
        self._unstale_viewLim()
        return self._viewLim

    def _request_autoscale_view(self, axis="all", tight=None):
        """
        Mark a single axis, or all of them, as stale wrt. autoscaling.

        No computation is performed until the next autoscaling; thus, separate
        calls to control individual axises incur negligible performance cost.

        Parameters
        ----------
        axis : str, default: "all"
            Either an element of ``self._axis_names``, or "all".
        tight : bool or None, default: None
        """
        axis_names = _api.check_getitem(
            {**{k: [k] for k in self._axis_names}, "all": self._axis_names},
            axis=axis)
        for name in axis_names:
            self._stale_viewlims[name] = True
        if tight is not None:
            self._tight = tight

    def _set_lim_and_transforms(self):
        """
        Set the *_xaxis_transform*, *_yaxis_transform*, *transScale*,
        *transData*, *transLimits* and *transAxes* transformations.

        .. note::

            This method is primarily used by rectilinear projections of the
            `~matplotlib.axes.Axes` class, and is meant to be overridden by
            new kinds of projection Axes that need different transformations
            and limits. (See `~matplotlib.projections.polar.PolarAxes` for an
            example.)
        """
        self.transAxes = mtransforms.BboxTransformTo(self.bbox)

        # Transforms the x and y axis separately by a scale factor.
        # It is assumed that this part will have non-linear components
        # (e.g., for a log scale).
        self.transScale = mtransforms.TransformWrapper(
            mtransforms.IdentityTransform())

        # An affine transformation on the data, generally to limit the
        # range of the axes
        self.transLimits = mtransforms.BboxTransformFrom(
            mtransforms.TransformedBbox(self._viewLim, self.transScale))

        # The parentheses are important for efficiency here -- they
        # group the last two (which are usually affines) separately
        # from the first (which, with log-scaling can be non-affine).
        self.transData = self.transScale + (self.transLimits + self.transAxes)

        self._xaxis_transform = mtransforms.blended_transform_factory(
            self.transData, self.transAxes)
        self._yaxis_transform = mtransforms.blended_transform_factory(
            self.transAxes, self.transData)

    def get_xaxis_transform(self, which='grid'):
        """
        Get the transformation used for drawing x-axis labels, ticks
        and gridlines.  The x-direction is in data coordinates and the
        y-direction is in axis coordinates.

        .. note::

            This transformation is primarily used by the
            `~matplotlib.axis.Axis` class, and is meant to be
            overridden by new kinds of projections that may need to
            place axis elements in different locations.

        Parameters
        ----------
        which : {'grid', 'tick1', 'tick2'}
        """
        if which == 'grid':
            return self._xaxis_transform
        elif which == 'tick1':
            # for cartesian projection, this is bottom spine
            return self.spines.bottom.get_spine_transform()
        elif which == 'tick2':
            # for cartesian projection, this is top spine
            return self.spines.top.get_spine_transform()
        else:
            raise ValueError(f'unknown value for which: {which!r}')

    def get_xaxis_text1_transform(self, pad_points):
        """
        Returns
        -------
        transform : Transform
            The transform used for drawing x-axis labels, which will add
            *pad_points* of padding (in points) between the axis and the label.
            The x-direction is in data coordinates and the y-direction is in
            axis coordinates
        valign : {'center', 'top', 'bottom', 'baseline', 'center_baseline'}
            The text vertical alignment.
        halign : {'center', 'left', 'right'}
            The text horizontal alignment.

        Notes
        -----
        This transformation is primarily used by the `~matplotlib.axis.Axis`
        class, and is meant to be overridden by new kinds of projections that
        may need to place axis elements in different locations.
        """
        labels_align = mpl.rcParams["xtick.alignment"]
        return (self.get_xaxis_transform(which='tick1') +
                mtransforms.ScaledTranslation(0, -1 * pad_points / 72,
                                              self.figure.dpi_scale_trans),
                "top", labels_align)

    def get_xaxis_text2_transform(self, pad_points):
        """
        Returns
        -------
        transform : Transform
            The transform used for drawing secondary x-axis labels, which will
            add *pad_points* of padding (in points) between the axis and the
            label.  The x-direction is in data coordinates and the y-direction
            is in axis coordinates
        valign : {'center', 'top', 'bottom', 'baseline', 'center_baseline'}
            The text vertical alignment.
        halign : {'center', 'left', 'right'}
            The text horizontal alignment.

        Notes
        -----
        This transformation is primarily used by the `~matplotlib.axis.Axis`
        class, and is meant to be overridden by new kinds of projections that
        may need to place axis elements in different locations.
        """
        labels_align = mpl.rcParams["xtick.alignment"]
        return (self.get_xaxis_transform(which='tick2') +
                mtransforms.ScaledTranslation(0, pad_points / 72,
                                              self.figure.dpi_scale_trans),
                "bottom", labels_align)

    def get_yaxis_transform(self, which='grid'):
        """
        Get the transformation used for drawing y-axis labels, ticks
        and gridlines.  The x-direction is in axis coordinates and the
        y-direction is in data coordinates.

        .. note::

            This transformation is primarily used by the
            `~matplotlib.axis.Axis` class, and is meant to be
            overridden by new kinds of projections that may need to
            place axis elements in different locations.

        Parameters
        ----------
        which : {'grid', 'tick1', 'tick2'}
        """
        if which == 'grid':
            return self._yaxis_transform
        elif which == 'tick1':
            # for cartesian projection, this is bottom spine
            return self.spines.left.get_spine_transform()
        elif which == 'tick2':
            # for cartesian projection, this is top spine
            return self.spines.right.get_spine_transform()
        else:
            raise ValueError(f'unknown value for which: {which!r}')

    def get_yaxis_text1_transform(self, pad_points):
        """
        Returns
        -------
        transform : Transform
            The transform used for drawing y-axis labels, which will add
            *pad_points* of padding (in points) between the axis and the label.
            The x-direction is in axis coordinates and the y-direction is in
            data coordinates
        valign : {'center', 'top', 'bottom', 'baseline', 'center_baseline'}
            The text vertical alignment.
        halign : {'center', 'left', 'right'}
            The text horizontal alignment.

        Notes
        -----
        This transformation is primarily used by the `~matplotlib.axis.Axis`
        class, and is meant to be overridden by new kinds of projections that
        may need to place axis elements in different locations.
        """
        labels_align = mpl.rcParams["ytick.alignment"]
        return (self.get_yaxis_transform(which='tick1') +
                mtransforms.ScaledTranslation(-1 * pad_points / 72, 0,
                                              self.figure.dpi_scale_trans),
                labels_align, "right")

    def get_yaxis_text2_transform(self, pad_points):
        """
        Returns
        -------
        transform : Transform
            The transform used for drawing secondart y-axis labels, which will
            add *pad_points* of padding (in points) between the axis and the
            label.  The x-direction is in axis coordinates and the y-direction
            is in data coordinates
        valign : {'center', 'top', 'bottom', 'baseline', 'center_baseline'}
            The text vertical alignment.
        halign : {'center', 'left', 'right'}
            The text horizontal alignment.

        Notes
        -----
        This transformation is primarily used by the `~matplotlib.axis.Axis`
        class, and is meant to be overridden by new kinds of projections that
        may need to place axis elements in different locations.
        """
        labels_align = mpl.rcParams["ytick.alignment"]
        return (self.get_yaxis_transform(which='tick2') +
                mtransforms.ScaledTranslation(pad_points / 72, 0,
                                              self.figure.dpi_scale_trans),
                labels_align, "left")

    def _update_transScale(self):
        self.transScale.set(
            mtransforms.blended_transform_factory(
                self.xaxis.get_transform(), self.yaxis.get_transform()))

    def get_position(self, original=False):
        """
        Return the position of the Axes within the figure as a `.Bbox`.

        Parameters
        ----------
        original : bool
            If ``True``, return the original position. Otherwise, return the
            active position. For an explanation of the positions see
            `.set_position`.

        Returns
        -------
        `.Bbox`

        """
        if original:
            return self._originalPosition.frozen()
        else:
            locator = self.get_axes_locator()
            if not locator:
                self.apply_aspect()
            return self._position.frozen()

    def set_position(self, pos, which='both'):
        """
        Set the Axes position.

        Axes have two position attributes. The 'original' position is the
        position allocated for the Axes. The 'active' position is the
        position the Axes is actually drawn at. These positions are usually
        the same unless a fixed aspect is set to the Axes. See
        `.Axes.set_aspect` for details.

        Parameters
        ----------
        pos : [left, bottom, width, height] or `~matplotlib.transforms.Bbox`
            The new position of the Axes in `.Figure` coordinates.

        which : {'both', 'active', 'original'}, default: 'both'
            Determines which position variables to change.

        See Also
        --------
        matplotlib.transforms.Bbox.from_bounds
        matplotlib.transforms.Bbox.from_extents
        """
        self._set_position(pos, which=which)
        # because this is being called externally to the library we
        # don't let it be in the layout.
        self.set_in_layout(False)

    def _set_position(self, pos, which='both'):
        """
        Private version of set_position.

        Call this internally to get the same functionality of `set_position`,
        but not to take the axis out of the constrained_layout hierarchy.
        """
        if not isinstance(pos, mtransforms.BboxBase):
            pos = mtransforms.Bbox.from_bounds(*pos)
        for ax in self._twinned_axes.get_siblings(self):
            if which in ('both', 'active'):
                ax._position.set(pos)
            if which in ('both', 'original'):
                ax._originalPosition.set(pos)
        self.stale = True

    def reset_position(self):
        """
        Reset the active position to the original position.

        This undoes changes to the active position (as defined in
        `.set_position`) which may have been performed to satisfy fixed-aspect
        constraints.
        """
        for ax in self._twinned_axes.get_siblings(self):
            pos = ax.get_position(original=True)
            ax.set_position(pos, which='active')

    def set_axes_locator(self, locator):
        """
        Set the Axes locator.

        Parameters
        ----------
        locator : Callable[[Axes, Renderer], Bbox]
        """
        self._axes_locator = locator
        self.stale = True

    def get_axes_locator(self):
        """
        Return the axes_locator.
        """
        return self._axes_locator

    def _set_artist_props(self, a):
        """Set the boilerplate props for artists added to Axes."""
        a.set_figure(self.figure)
        if not a.is_transform_set():
            a.set_transform(self.transData)

        a.axes = self
        if a.get_mouseover():
            self._mouseover_set.add(a)

    def _gen_axes_patch(self):
        """
        Returns
        -------
        Patch
            The patch used to draw the background of the Axes.  It is also used
            as the clipping path for any data elements on the Axes.

            In the standard Axes, this is a rectangle, but in other projections
            it may not be.

        Notes
        -----
        Intended to be overridden by new projection types.
        """
        return mpatches.Rectangle((0.0, 0.0), 1.0, 1.0)

    def _gen_axes_spines(self, locations=None, offset=0.0, units='inches'):
        """
        Returns
        -------
        dict
            Mapping of spine names to `.Line2D` or `.Patch` instances that are
            used to draw Axes spines.

            In the standard Axes, spines are single line segments, but in other
            projections they may not be.

        Notes
        -----
        Intended to be overridden by new projection types.
        """
        return {side: mspines.Spine.linear_spine(self, side)
                for side in ['left', 'right', 'bottom', 'top']}

    def sharex(self, other):
        """
        Share the x-axis with *other*.

        This is equivalent to passing ``sharex=other`` when constructing the
        Axes, and cannot be used if the x-axis is already being shared with
        another Axes.
        """
        _api.check_isinstance(_AxesBase, other=other)
        if self._sharex is not None and other is not self._sharex:
            raise ValueError("x-axis is already shared")
        self._shared_axes["x"].join(self, other)
        self._sharex = other
        self.xaxis.major = other.xaxis.major  # Ticker instances holding
        self.xaxis.minor = other.xaxis.minor  # locator and formatter.
        x0, x1 = other.get_xlim()
        self.set_xlim(x0, x1, emit=False, auto=other.get_autoscalex_on())
        self.xaxis._scale = other.xaxis._scale

    def sharey(self, other):
        """
        Share the y-axis with *other*.

        This is equivalent to passing ``sharey=other`` when constructing the
        Axes, and cannot be used if the y-axis is already being shared with
        another Axes.
        """
        _api.check_isinstance(_AxesBase, other=other)
        if self._sharey is not None and other is not self._sharey:
            raise ValueError("y-axis is already shared")
        self._shared_axes["y"].join(self, other)
        self._sharey = other
        self.yaxis.major = other.yaxis.major  # Ticker instances holding
        self.yaxis.minor = other.yaxis.minor  # locator and formatter.
        y0, y1 = other.get_ylim()
        self.set_ylim(y0, y1, emit=False, auto=other.get_autoscaley_on())
        self.yaxis._scale = other.yaxis._scale

    def __clear(self):
        """Clear the Axes."""
        # The actual implementation of clear() as long as clear() has to be
        # an adapter delegating to the correct implementation.
        # The implementation can move back into clear() when the
        # deprecation on cla() subclassing expires.

        # stash the current visibility state
        if hasattr(self, 'patch'):
            patch_visible = self.patch.get_visible()
        else:
            patch_visible = True

        xaxis_visible = self.xaxis.get_visible()
        yaxis_visible = self.yaxis.get_visible()

        for axis in self._axis_map.values():
            axis.clear()  # Also resets the scale to linear.
        for spine in self.spines.values():
            spine.clear()

        self.ignore_existing_data_limits = True
        self.callbacks = cbook.CallbackRegistry(
            signals=["xlim_changed", "ylim_changed", "zlim_changed"])

        # update the minor locator for x and y axis based on rcParams
        if mpl.rcParams['xtick.minor.visible']:
            self.xaxis.set_minor_locator(mticker.AutoMinorLocator())
        if mpl.rcParams['ytick.minor.visible']:
            self.yaxis.set_minor_locator(mticker.AutoMinorLocator())

        self._xmargin = mpl.rcParams['axes.xmargin']
        self._ymargin = mpl.rcParams['axes.ymargin']
        self._tight = None
        self._use_sticky_edges = True

        self._get_lines = _process_plot_var_args(self)
        self._get_patches_for_fill = _process_plot_var_args(self, 'fill')

        self._gridOn = mpl.rcParams['axes.grid']
        old_children, self._children = self._children, []
        for chld in old_children:
            chld.axes = chld.figure = None
        self._mouseover_set = _OrderedSet()
        self.child_axes = []
        self._current_image = None  # strictly for pyplot via _sci, _gci
        self._projection_init = None  # strictly for pyplot.subplot
        self.legend_ = None
        self.containers = []

        self.grid(False)  # Disable grid on init to use rcParameter
        self.grid(self._gridOn, which=mpl.rcParams['axes.grid.which'],
                  axis=mpl.rcParams['axes.grid.axis'])
        props = font_manager.FontProperties(
            size=mpl.rcParams['axes.titlesize'],
            weight=mpl.rcParams['axes.titleweight'])

        y = mpl.rcParams['axes.titley']
        if y is None:
            y = 1.0
            self._autotitlepos = True
        else:
            self._autotitlepos = False

        self.title = mtext.Text(
            x=0.5, y=y, text='',
            fontproperties=props,
            verticalalignment='baseline',
            horizontalalignment='center',
            )
        self._left_title = mtext.Text(
            x=0.0, y=y, text='',
            fontproperties=props.copy(),
            verticalalignment='baseline',
            horizontalalignment='left', )
        self._right_title = mtext.Text(
            x=1.0, y=y, text='',
            fontproperties=props.copy(),
            verticalalignment='baseline',
            horizontalalignment='right',
            )
        title_offset_points = mpl.rcParams['axes.titlepad']
        # refactor this out so it can be called in ax.set_title if
        # pad argument used...
        self._set_title_offset_trans(title_offset_points)

        for _title in (self.title, self._left_title, self._right_title):
            self._set_artist_props(_title)

        # The patch draws the background of the Axes.  We want this to be below
        # the other artists.  We use the frame to draw the edges so we are
        # setting the edgecolor to None.
        self.patch = self._gen_axes_patch()
        self.patch.set_figure(self.figure)
        self.patch.set_facecolor(self._facecolor)
        self.patch.set_edgecolor('none')
        self.patch.set_linewidth(0)
        self.patch.set_transform(self.transAxes)

        self.set_axis_on()

        self.xaxis.set_clip_path(self.patch)
        self.yaxis.set_clip_path(self.patch)

        self._shared_axes["x"].clean()
        self._shared_axes["y"].clean()
        if self._sharex is not None:
            self.xaxis.set_visible(xaxis_visible)
            self.patch.set_visible(patch_visible)
        if self._sharey is not None:
            self.yaxis.set_visible(yaxis_visible)
            self.patch.set_visible(patch_visible)

        # This comes last, as the call to _set_lim may trigger an autoscale (in
        # case of shared axes), requiring children to be already set up.
        for name, axis in self._axis_map.items():
            share = getattr(self, f"_share{name}")
            if share is not None:
                getattr(self, f"share{name}")(share)
            else:
                axis._set_scale("linear")
                axis._set_lim(0, 1, auto=True)
        self._update_transScale()

        self.stale = True

    def clear(self):
        """Clear the Axes."""
        # Act as an alias, or as the superclass implementation depending on the
        # subclass implementation.
        if self._subclass_uses_cla:
            self.cla()
        else:
            self.__clear()

    def cla(self):
        """Clear the Axes."""
        # Act as an alias, or as the superclass implementation depending on the
        # subclass implementation.
        if self._subclass_uses_cla:
            self.__clear()
        else:
            self.clear()

    class ArtistList(MutableSequence):
        """
        A sublist of Axes children based on their type.

        The type-specific children sublists will become immutable in
        Matplotlib 3.7. Then, these artist lists will likely be replaced by
        tuples. Use as if this is a tuple already.

        This class exists only for the transition period to warn on the
        deprecated modification of artist lists.
        """
        def __init__(self, axes, prop_name, add_name,
                     valid_types=None, invalid_types=None):
            """
            Parameters
            ----------
            axes : `~matplotlib.axes.Axes`
                The Axes from which this sublist will pull the children
                Artists.
            prop_name : str
                The property name used to access this sublist from the Axes;
                used to generate deprecation warnings.
            add_name : str
                The method name used to add Artists of this sublist's type to
                the Axes; used to generate deprecation warnings.
            valid_types : list of type, optional
                A list of types that determine which children will be returned
                by this sublist. If specified, then the Artists in the sublist
                must be instances of any of these types. If unspecified, then
                any type of Artist is valid (unless limited by
                *invalid_types*.)
            invalid_types : tuple, optional
                A list of types that determine which children will *not* be
                returned by this sublist. If specified, then Artists in the
                sublist will never be an instance of these types. Otherwise, no
                types will be excluded.
            """
            self._axes = axes
            self._prop_name = prop_name
            self._add_name = add_name
            self._type_check = lambda artist: (
                (not valid_types or isinstance(artist, valid_types)) and
                (not invalid_types or not isinstance(artist, invalid_types))
            )

        def __repr__(self):
            return f'<Axes.ArtistList of {len(self)} {self._prop_name}>'

        def __len__(self):
            return sum(self._type_check(artist)
                       for artist in self._axes._children)

        def __iter__(self):
            for artist in list(self._axes._children):
                if self._type_check(artist):
                    yield artist

        def __getitem__(self, key):
            return [artist
                    for artist in self._axes._children
                    if self._type_check(artist)][key]

        def __add__(self, other):
            if isinstance(other, (list, _AxesBase.ArtistList)):
                return [*self, *other]
            return NotImplemented

        def __radd__(self, other):
            if isinstance(other, list):
                return other + list(self)
            return NotImplemented

        def insert(self, index, item):
            _api.warn_deprecated(
                '3.5',
                name=f'modification of the Axes.{self._prop_name}',
                obj_type='property',
                alternative=f'Axes.{self._add_name}')
            try:
                index = self._axes._children.index(self[index])
            except IndexError:
                index = None
            getattr(self._axes, self._add_name)(item)
            if index is not None:
                # Move new item to the specified index, if there's something to
                # put it before.
                self._axes._children[index:index] = self._axes._children[-1:]
                del self._axes._children[-1]

        def __setitem__(self, key, item):
            _api.warn_deprecated(
                '3.5',
                name=f'modification of the Axes.{self._prop_name}',
                obj_type='property',
                alternative=f'Artist.remove() and Axes.f{self._add_name}')
            del self[key]
            if isinstance(key, slice):
                key = key.start
            if not np.iterable(item):
                self.insert(key, item)
                return

            try:
                index = self._axes._children.index(self[key])
            except IndexError:
                index = None
            for i, artist in enumerate(item):
                getattr(self._axes, self._add_name)(artist)
            if index is not None:
                # Move new items to the specified index, if there's something
                # to put it before.
                i = -(i + 1)
                self._axes._children[index:index] = self._axes._children[i:]
                del self._axes._children[i:]

        def __delitem__(self, key):
            _api.warn_deprecated(
                '3.5',
                name=f'modification of the Axes.{self._prop_name}',
                obj_type='property',
                alternative='Artist.remove()')
            if isinstance(key, slice):
                for artist in self[key]:
                    artist.remove()
            else:
                self[key].remove()

    @property
    def artists(self):
        return self.ArtistList(self, 'artists', 'add_artist', invalid_types=(
            mcoll.Collection, mimage.AxesImage, mlines.Line2D, mpatches.Patch,
            mtable.Table, mtext.Text))

    @property
    def collections(self):
        return self.ArtistList(self, 'collections', 'add_collection',
                               valid_types=mcoll.Collection)

    @property
    def images(self):
        return self.ArtistList(self, 'images', 'add_image',
                               valid_types=mimage.AxesImage)

    @property
    def lines(self):
        return self.ArtistList(self, 'lines', 'add_line',
                               valid_types=mlines.Line2D)

    @property
    def patches(self):
        return self.ArtistList(self, 'patches', 'add_patch',
                               valid_types=mpatches.Patch)

    @property
    def tables(self):
        return self.ArtistList(self, 'tables', 'add_table',
                               valid_types=mtable.Table)

    @property
    def texts(self):
        return self.ArtistList(self, 'texts', 'add_artist',
                               valid_types=mtext.Text)

    def get_facecolor(self):
        """Get the facecolor of the Axes."""
        return self.patch.get_facecolor()

    def set_facecolor(self, color):
        """
        Set the facecolor of the Axes.

        Parameters
        ----------
        color : color
        """
        self._facecolor = color
        self.stale = True
        return self.patch.set_facecolor(color)

    def _set_title_offset_trans(self, title_offset_points):
        """
        Set the offset for the title either from :rc:`axes.titlepad`
        or from set_title kwarg ``pad``.
        """
        self.titleOffsetTrans = mtransforms.ScaledTranslation(
                0.0, title_offset_points / 72,
                self.figure.dpi_scale_trans)
        for _title in (self.title, self._left_title, self._right_title):
            _title.set_transform(self.transAxes + self.titleOffsetTrans)
            _title.set_clip_box(None)

    def set_prop_cycle(self, *args, **kwargs):
        """
        Set the property cycle of the Axes.

        The property cycle controls the style properties such as color,
        marker and linestyle of future plot commands. The style properties
        of data already added to the Axes are not modified.

        Call signatures::

          set_prop_cycle(cycler)
          set_prop_cycle(label=values[, label2=values2[, ...]])
          set_prop_cycle(label, values)

        Form 1 sets given `~cycler.Cycler` object.

        Form 2 creates a `~cycler.Cycler` which cycles over one or more
        properties simultaneously and set it as the property cycle of the
        Axes. If multiple properties are given, their value lists must have
        the same length. This is just a shortcut for explicitly creating a
        cycler and passing it to the function, i.e. it's short for
        ``set_prop_cycle(cycler(label=values label2=values2, ...))``.

        Form 3 creates a `~cycler.Cycler` for a single property and set it
        as the property cycle of the Axes. This form exists for compatibility
        with the original `cycler.cycler` interface. Its use is discouraged
        in favor of the kwarg form, i.e. ``set_prop_cycle(label=values)``.

        Parameters
        ----------
        cycler : Cycler
            Set the given Cycler. *None* resets to the cycle defined by the
            current style.

        label : str
            The property key. Must be a valid `.Artist` property.
            For example, 'color' or 'linestyle'. Aliases are allowed,
            such as 'c' for 'color' and 'lw' for 'linewidth'.

        values : iterable
            Finite-length iterable of the property values. These values
            are validated and will raise a ValueError if invalid.

        See Also
        --------
        matplotlib.rcsetup.cycler
            Convenience function for creating validated cyclers for properties.
        cycler.cycler
            The original function for creating unvalidated cyclers.

        Examples
        --------
        Setting the property cycle for a single property:

        >>> ax.set_prop_cycle(color=['red', 'green', 'blue'])

        Setting the property cycle for simultaneously cycling over multiple
        properties (e.g. red circle, green plus, blue cross):

        >>> ax.set_prop_cycle(color=['red', 'green', 'blue'],
        ...                   marker=['o', '+', 'x'])

        """
        if args and kwargs:
            raise TypeError("Cannot supply both positional and keyword "
                            "arguments to this method.")
        # Can't do `args == (None,)` as that crashes cycler.
        if len(args) == 1 and args[0] is None:
            prop_cycle = None
        else:
            prop_cycle = cycler(*args, **kwargs)
        self._get_lines.set_prop_cycle(prop_cycle)
        self._get_patches_for_fill.set_prop_cycle(prop_cycle)

    def get_aspect(self):
        """
        Return the aspect ratio of the axes scaling.

        This is either "auto" or a float giving the ratio of y/x-scale.
        """
        return self._aspect

    def set_aspect(self, aspect, adjustable=None, anchor=None, share=False):
        """
        Set the aspect ratio of the axes scaling, i.e. y/x-scale.

        Parameters
        ----------
        aspect : {'auto', 'equal'} or float
            Possible values:

            - 'auto': fill the position rectangle with data.
            - 'equal': same as ``aspect=1``, i.e. same scaling for x and y.
            - *float*: The displayed size of 1 unit in y-data coordinates will
              be *aspect* times the displayed size of 1 unit in x-data
              coordinates; e.g. for ``aspect=2`` a square in data coordinates
              will be rendered with a height of twice its width.

        adjustable : None or {'box', 'datalim'}, optional
            If not ``None``, this defines which parameter will be adjusted to
            meet the required aspect. See `.set_adjustable` for further
            details.

        anchor : None or str or (float, float), optional
            If not ``None``, this defines where the Axes will be drawn if there
            is extra space due to aspect constraints. The most common way
            to specify the anchor are abbreviations of cardinal directions:

            =====   =====================
            value   description
            =====   =====================
            'C'     centered
            'SW'    lower left corner
            'S'     middle of bottom edge
            'SE'    lower right corner
            etc.
            =====   =====================

            See `~.Axes.set_anchor` for further details.

        share : bool, default: False
            If ``True``, apply the settings to all shared Axes.

        See Also
        --------
        matplotlib.axes.Axes.set_adjustable
            Set how the Axes adjusts to achieve the required aspect ratio.
        matplotlib.axes.Axes.set_anchor
            Set the position in case of extra space.
        """
        if cbook._str_equal(aspect, 'equal'):
            aspect = 1
        if not cbook._str_equal(aspect, 'auto'):
            aspect = float(aspect)  # raise ValueError if necessary
            if aspect <= 0 or not np.isfinite(aspect):
                raise ValueError("aspect must be finite and positive ")

        if share:
            axes = {sibling for name in self._axis_names
                    for sibling in self._shared_axes[name].get_siblings(self)}
        else:
            axes = [self]

        for ax in axes:
            ax._aspect = aspect

        if adjustable is None:
            adjustable = self._adjustable
        self.set_adjustable(adjustable, share=share)  # Handle sharing.

        if anchor is not None:
            self.set_anchor(anchor, share=share)
        self.stale = True

    def get_adjustable(self):
        """
        Return whether the Axes will adjust its physical dimension ('box') or
        its data limits ('datalim') to achieve the desired aspect ratio.

        See Also
        --------
        matplotlib.axes.Axes.set_adjustable
            Set how the Axes adjusts to achieve the required aspect ratio.
        matplotlib.axes.Axes.set_aspect
            For a description of aspect handling.
        """
        return self._adjustable

    def set_adjustable(self, adjustable, share=False):
        """
        Set how the Axes adjusts to achieve the required aspect ratio.

        Parameters
        ----------
        adjustable : {'box', 'datalim'}
            If 'box', change the physical dimensions of the Axes.
            If 'datalim', change the ``x`` or ``y`` data limits.

        share : bool, default: False
            If ``True``, apply the settings to all shared Axes.

        See Also
        --------
        matplotlib.axes.Axes.set_aspect
            For a description of aspect handling.

        Notes
        -----
        Shared Axes (of which twinned Axes are a special case)
        impose restrictions on how aspect ratios can be imposed.
        For twinned Axes, use 'datalim'.  For Axes that share both
        x and y, use 'box'.  Otherwise, either 'datalim' or 'box'
        may be used.  These limitations are partly a requirement
        to avoid over-specification, and partly a result of the
        particular implementation we are currently using, in
        which the adjustments for aspect ratios are done sequentially
        and independently on each Axes as it is drawn.
        """
        _api.check_in_list(["box", "datalim"], adjustable=adjustable)
        if share:
            axs = {sibling for name in self._axis_names
                   for sibling in self._shared_axes[name].get_siblings(self)}
        else:
            axs = [self]
        if (adjustable == "datalim"
                and any(getattr(ax.get_data_ratio, "__func__", None)
                        != _AxesBase.get_data_ratio
                        for ax in axs)):
            # Limits adjustment by apply_aspect assumes that the axes' aspect
            # ratio can be computed from the data limits and scales.
            raise ValueError("Cannot set Axes adjustable to 'datalim' for "
                             "Axes which override 'get_data_ratio'")
        for ax in axs:
            ax._adjustable = adjustable
        self.stale = True

    def get_box_aspect(self):
        """
        Return the Axes box aspect, i.e. the ratio of height to width.

        The box aspect is ``None`` (i.e. chosen depending on the available
        figure space) unless explicitly specified.

        See Also
        --------
        matplotlib.axes.Axes.set_box_aspect
            for a description of box aspect.
        matplotlib.axes.Axes.set_aspect
            for a description of aspect handling.
        """
        return self._box_aspect

    def set_box_aspect(self, aspect=None):
        """
        Set the Axes box aspect, i.e. the ratio of height to width.

        This defines the aspect of the Axes in figure space and is not to be
        confused with the data aspect (see `~.Axes.set_aspect`).

        Parameters
        ----------
        aspect : float or None
            Changes the physical dimensions of the Axes, such that the ratio
            of the Axes height to the Axes width in physical units is equal to
            *aspect*. Defining a box aspect will change the *adjustable*
            property to 'datalim' (see `~.Axes.set_adjustable`).

            *None* will disable a fixed box aspect so that height and width
            of the Axes are chosen independently.

        See Also
        --------
        matplotlib.axes.Axes.set_aspect
            for a description of aspect handling.
        """
        axs = {*self._twinned_axes.get_siblings(self),
               *self._twinned_axes.get_siblings(self)}

        if aspect is not None:
            aspect = float(aspect)
            # when box_aspect is set to other than ´None`,
            # adjustable must be "datalim"
            for ax in axs:
                ax.set_adjustable("datalim")

        for ax in axs:
            ax._box_aspect = aspect
            ax.stale = True

    def get_anchor(self):
        """
        Get the anchor location.

        See Also
        --------
        matplotlib.axes.Axes.set_anchor
            for a description of the anchor.
        matplotlib.axes.Axes.set_aspect
            for a description of aspect handling.
        """
        return self._anchor

    def set_anchor(self, anchor, share=False):
        """
        Define the anchor location.

        The actual drawing area (active position) of the Axes may be smaller
        than the Bbox (original position) when a fixed aspect is required. The
        anchor defines where the drawing area will be located within the
        available space.

        Parameters
        ----------
        anchor : (float, float) or {'C', 'SW', 'S', 'SE', 'E', 'NE', ...}
            Either an (*x*, *y*) pair of relative coordinates (0 is left or
            bottom, 1 is right or top), 'C' (center), or a cardinal direction
            ('SW', southwest, is bottom left, etc.).  str inputs are shorthands
            for (*x*, *y*) coordinates, as shown in the following diagram::

               ┌─────────────────┬─────────────────┬─────────────────┐
               │ 'NW' (0.0, 1.0) │ 'N' (0.5, 1.0)  │ 'NE' (1.0, 1.0) │
               ├─────────────────┼─────────────────┼─────────────────┤
               │ 'W'  (0.0, 0.5) │ 'C' (0.5, 0.5)  │ 'E'  (1.0, 0.5) │
               ├─────────────────┼─────────────────┼─────────────────┤
               │ 'SW' (0.0, 0.0) │ 'S' (0.5, 0.0)  │ 'SE' (1.0, 0.0) │
               └─────────────────┴─────────────────┴─────────────────┘

        share : bool, default: False
            If ``True``, apply the settings to all shared Axes.

        See Also
        --------
        matplotlib.axes.Axes.set_aspect
            for a description of aspect handling.
        """
        if not (anchor in mtransforms.Bbox.coefs or len(anchor) == 2):
            raise ValueError('argument must be among %s' %
                             ', '.join(mtransforms.Bbox.coefs))
        if share:
            axes = {sibling for name in self._axis_names
                    for sibling in self._shared_axes[name].get_siblings(self)}
        else:
            axes = [self]
        for ax in axes:
            ax._anchor = anchor

        self.stale = True

    def get_data_ratio(self):
        """
        Return the aspect ratio of the scaled data.

        Notes
        -----
        This method is intended to be overridden by new projection types.
        """
        txmin, txmax = self.xaxis.get_transform().transform(self.get_xbound())
        tymin, tymax = self.yaxis.get_transform().transform(self.get_ybound())
        xsize = max(abs(txmax - txmin), 1e-30)
        ysize = max(abs(tymax - tymin), 1e-30)
        return ysize / xsize

    def apply_aspect(self, position=None):
        """
        Adjust the Axes for a specified data aspect ratio.

        Depending on `.get_adjustable` this will modify either the
        Axes box (position) or the view limits. In the former case,
        `~matplotlib.axes.Axes.get_anchor` will affect the position.

        Parameters
        ----------
        position : None or .Bbox
            If not ``None``, this defines the position of the
            Axes within the figure as a Bbox. See `~.Axes.get_position`
            for further details.

        Notes
        -----
        This is called automatically when each Axes is drawn.  You may need
        to call it yourself if you need to update the Axes position and/or
        view limits before the Figure is drawn.

        See Also
        --------
        matplotlib.axes.Axes.set_aspect
            For a description of aspect ratio handling.
        matplotlib.axes.Axes.set_adjustable
            Set how the Axes adjusts to achieve the required aspect ratio.
        matplotlib.axes.Axes.set_anchor
            Set the position in case of extra space.
        """
        if position is None:
            position = self.get_position(original=True)

        aspect = self.get_aspect()

        if aspect == 'auto' and self._box_aspect is None:
            self._set_position(position, which='active')
            return

        trans = self.get_figure().transSubfigure
        bb = mtransforms.Bbox.unit().transformed(trans)
        # this is the physical aspect of the panel (or figure):
        fig_aspect = bb.height / bb.width

        if self._adjustable == 'box':
            if self in self._twinned_axes:
                raise RuntimeError("Adjustable 'box' is not allowed in a "
                                   "twinned Axes; use 'datalim' instead")
            box_aspect = aspect * self.get_data_ratio()
            pb = position.frozen()
            pb1 = pb.shrunk_to_aspect(box_aspect, pb, fig_aspect)
            self._set_position(pb1.anchored(self.get_anchor(), pb), 'active')
            return

        # The following is only seen if self._adjustable == 'datalim'
        if self._box_aspect is not None:
            pb = position.frozen()
            pb1 = pb.shrunk_to_aspect(self._box_aspect, pb, fig_aspect)
            self._set_position(pb1.anchored(self.get_anchor(), pb), 'active')
            if aspect == "auto":
                return

        # reset active to original in case it had been changed by prior use
        # of 'box'
        if self._box_aspect is None:
            self._set_position(position, which='active')
        else:
            position = pb1.anchored(self.get_anchor(), pb)

        x_trf = self.xaxis.get_transform()
        y_trf = self.yaxis.get_transform()
        xmin, xmax = x_trf.transform(self.get_xbound())
        ymin, ymax = y_trf.transform(self.get_ybound())
        xsize = max(abs(xmax - xmin), 1e-30)
        ysize = max(abs(ymax - ymin), 1e-30)

        box_aspect = fig_aspect * (position.height / position.width)
        data_ratio = box_aspect / aspect

        y_expander = data_ratio * xsize / ysize - 1
        # If y_expander > 0, the dy/dx viewLim ratio needs to increase
        if abs(y_expander) < 0.005:
            return

        dL = self.dataLim
        x0, x1 = x_trf.transform(dL.intervalx)
        y0, y1 = y_trf.transform(dL.intervaly)
        xr = 1.05 * (x1 - x0)
        yr = 1.05 * (y1 - y0)

        xmarg = xsize - xr
        ymarg = ysize - yr
        Ysize = data_ratio * xsize
        Xsize = ysize / data_ratio
        Xmarg = Xsize - xr
        Ymarg = Ysize - yr
        # Setting these targets to, e.g., 0.05*xr does not seem to help.
        xm = 0
        ym = 0

        shared_x = self in self._shared_axes["x"]
        shared_y = self in self._shared_axes["y"]

        if shared_x and shared_y:
            raise RuntimeError("set_aspect(..., adjustable='datalim') or "
                               "axis('equal') are not allowed when both axes "
                               "are shared.  Try set_aspect(..., "
                               "adjustable='box').")

        # If y is shared, then we are only allowed to change x, etc.
        if shared_y:
            adjust_y = False
        else:
            if xmarg > xm and ymarg > ym:
                adjy = ((Ymarg > 0 and y_expander < 0) or
                        (Xmarg < 0 and y_expander > 0))
            else:
                adjy = y_expander > 0
            adjust_y = shared_x or adjy  # (Ymarg > xmarg)

        if adjust_y:
            yc = 0.5 * (ymin + ymax)
            y0 = yc - Ysize / 2.0
            y1 = yc + Ysize / 2.0
            self.set_ybound(y_trf.inverted().transform([y0, y1]))
        else:
            xc = 0.5 * (xmin + xmax)
            x0 = xc - Xsize / 2.0
            x1 = xc + Xsize / 2.0
            self.set_xbound(x_trf.inverted().transform([x0, x1]))

    def axis(self, arg=None, /, *, emit=True, **kwargs):
        """
        Convenience method to get or set some axis properties.

        Call signatures::

          xmin, xmax, ymin, ymax = axis()
          xmin, xmax, ymin, ymax = axis([xmin, xmax, ymin, ymax])
          xmin, xmax, ymin, ymax = axis(option)
          xmin, xmax, ymin, ymax = axis(**kwargs)

        Parameters
        ----------
        xmin, xmax, ymin, ymax : float, optional
            The axis limits to be set.  This can also be achieved using ::

                ax.set(xlim=(xmin, xmax), ylim=(ymin, ymax))

        option : bool or str
            If a bool, turns axis lines and labels on or off. If a string,
            possible values are:

            ======== ==========================================================
            Value    Description
            ======== ==========================================================
            'on'     Turn on axis lines and labels. Same as ``True``.
            'off'    Turn off axis lines and labels. Same as ``False``.
            'equal'  Set equal scaling (i.e., make circles circular) by
                     changing axis limits. This is the same as
                     ``ax.set_aspect('equal', adjustable='datalim')``.
                     Explicit data limits may not be respected in this case.
            'scaled' Set equal scaling (i.e., make circles circular) by
                     changing dimensions of the plot box. This is the same as
                     ``ax.set_aspect('equal', adjustable='box', anchor='C')``.
                     Additionally, further autoscaling will be disabled.
            'tight'  Set limits just large enough to show all data, then
                     disable further autoscaling.
            'auto'   Automatic scaling (fill plot box with data).
            'image'  'scaled' with axis limits equal to data limits.
            'square' Square plot; similar to 'scaled', but initially forcing
                     ``xmax-xmin == ymax-ymin``.
            ======== ==========================================================

        emit : bool, default: True
            Whether observers are notified of the axis limit change.
            This option is passed on to `~.Axes.set_xlim` and
            `~.Axes.set_ylim`.

        Returns
        -------
        xmin, xmax, ymin, ymax : float
            The axis limits.

        See Also
        --------
        matplotlib.axes.Axes.set_xlim
        matplotlib.axes.Axes.set_ylim
        """
        if isinstance(arg, (str, bool)):
            if arg is True:
                arg = 'on'
            if arg is False:
                arg = 'off'
            arg = arg.lower()
            if arg == 'on':
                self.set_axis_on()
            elif arg == 'off':
                self.set_axis_off()
            elif arg in [
                    'equal', 'tight', 'scaled', 'auto', 'image', 'square']:
                self.set_autoscale_on(True)
                self.set_aspect('auto')
                self.autoscale_view(tight=False)
                if arg == 'equal':
                    self.set_aspect('equal', adjustable='datalim')
                elif arg == 'scaled':
                    self.set_aspect('equal', adjustable='box', anchor='C')
                    self.set_autoscale_on(False)  # Req. by Mark Bakker
                elif arg == 'tight':
                    self.autoscale_view(tight=True)
                    self.set_autoscale_on(False)
                elif arg == 'image':
                    self.autoscale_view(tight=True)
                    self.set_autoscale_on(False)
                    self.set_aspect('equal', adjustable='box', anchor='C')
                elif arg == 'square':
                    self.set_aspect('equal', adjustable='box', anchor='C')
                    self.set_autoscale_on(False)
                    xlim = self.get_xlim()
                    ylim = self.get_ylim()
                    edge_size = max(np.diff(xlim), np.diff(ylim))[0]
                    self.set_xlim([xlim[0], xlim[0] + edge_size],
                                  emit=emit, auto=False)
                    self.set_ylim([ylim[0], ylim[0] + edge_size],
                                  emit=emit, auto=False)
            else:
                raise ValueError(f"Unrecognized string {arg!r} to axis; "
                                 "try 'on' or 'off'")
        else:
            if arg is not None:
                try:
                    xmin, xmax, ymin, ymax = arg
                except (TypeError, ValueError) as err:
                    raise TypeError('the first argument to axis() must be an '
                                    'iterable of the form '
                                    '[xmin, xmax, ymin, ymax]') from err
            else:
                xmin = kwargs.pop('xmin', None)
                xmax = kwargs.pop('xmax', None)
                ymin = kwargs.pop('ymin', None)
                ymax = kwargs.pop('ymax', None)
            xauto = (None  # Keep autoscale state as is.
                     if xmin is None and xmax is None
                     else False)  # Turn off autoscale.
            yauto = (None
                     if ymin is None and ymax is None
                     else False)
            self.set_xlim(xmin, xmax, emit=emit, auto=xauto)
            self.set_ylim(ymin, ymax, emit=emit, auto=yauto)
        if kwargs:
            raise TypeError(f"axis() got an unexpected keyword argument "
                            f"'{next(iter(kwargs))}'")
        return (*self.get_xlim(), *self.get_ylim())

    def get_legend(self):
        """Return the `.Legend` instance, or None if no legend is defined."""
        return self.legend_

    def get_images(self):
        r"""Return a list of `.AxesImage`\s contained by the Axes."""
        return cbook.silent_list('AxesImage', self.images)

    def get_lines(self):
        """Return a list of lines contained by the Axes."""
        return cbook.silent_list('Line2D', self.lines)

    def get_xaxis(self):
        """
        [*Discouraged*] Return the XAxis instance.

        .. admonition:: Discouraged

            The use of this function is discouraged. You should instead
            directly access the attribute ``ax.xaxis``.
        """
        return self.xaxis

    def get_yaxis(self):
        """
        [*Discouraged*] Return the YAxis instance.

        .. admonition:: Discouraged

            The use of this function is discouraged. You should instead
            directly access the attribute ``ax.yaxis``.
        """
        return self.yaxis

    get_xgridlines = _axis_method_wrapper("xaxis", "get_gridlines")
    get_xticklines = _axis_method_wrapper("xaxis", "get_ticklines")
    get_ygridlines = _axis_method_wrapper("yaxis", "get_gridlines")
    get_yticklines = _axis_method_wrapper("yaxis", "get_ticklines")

    # Adding and tracking artists

    def _sci(self, im):
        """
        Set the current image.

        This image will be the target of colormap functions like
        ``pyplot.viridis``, and other functions such as `~.pyplot.clim`.  The
        current image is an attribute of the current Axes.
        """
        _api.check_isinstance(
            (mpl.contour.ContourSet, mcoll.Collection, mimage.AxesImage),
            im=im)
        if isinstance(im, mpl.contour.ContourSet):
            if im.collections[0] not in self._children:
                raise ValueError("ContourSet must be in current Axes")
        elif im not in self._children:
            raise ValueError("Argument must be an image, collection, or "
                             "ContourSet in this Axes")
        self._current_image = im

    def _gci(self):
        """Helper for `~matplotlib.pyplot.gci`; do not use elsewhere."""
        return self._current_image

    def has_data(self):
        """
        Return whether any artists have been added to the Axes.

        This should not be used to determine whether the *dataLim*
        need to be updated, and may not actually be useful for
        anything.
        """
        return any(isinstance(a, (mcoll.Collection, mimage.AxesImage,
                                  mlines.Line2D, mpatches.Patch))
                   for a in self._children)

    def _deprecate_noninstance(self, _name, _types, **kwargs):
        """
        For each *key, value* pair in *kwargs*, check that *value* is an
        instance of one of *_types*; if not, raise an appropriate deprecation.
        """
        for key, value in kwargs.items():
            if not isinstance(value, _types):
                _api.warn_deprecated(
                    '3.5', name=_name,
                    message=f'Passing argument *{key}* of unexpected type '
                    f'{type(value).__qualname__} to %(name)s which only '
                    f'accepts {_types} is deprecated since %(since)s and will '
                    'become an error %(removal)s.')

    def add_artist(self, a):
        """
        Add an `.Artist` to the Axes; return the artist.

        Use `add_artist` only for artists for which there is no dedicated
        "add" method; and if necessary, use a method such as `update_datalim`
        to manually update the dataLim if the artist is to be included in
        autoscaling.

        If no ``transform`` has been specified when creating the artist (e.g.
        ``artist.get_transform() == None``) then the transform is set to
        ``ax.transData``.
        """
        a.axes = self
        self._children.append(a)
        a._remove_method = self._children.remove
        self._set_artist_props(a)
        a.set_clip_path(self.patch)
        self.stale = True
        return a

    def add_child_axes(self, ax):
        """
        Add an `.AxesBase` to the Axes' children; return the child Axes.

        This is the lowlevel version.  See `.axes.Axes.inset_axes`.
        """

        # normally Axes have themselves as the Axes, but these need to have
        # their parent...
        # Need to bypass the getter...
        ax._axes = self
        ax.stale_callback = martist._stale_axes_callback

        self.child_axes.append(ax)
        ax._remove_method = self.child_axes.remove
        self.stale = True
        return ax

    def add_collection(self, collection, autolim=True):
        """
        Add a `.Collection` to the Axes; return the collection.
        """
        self._deprecate_noninstance('add_collection', mcoll.Collection,
                                    collection=collection)
        label = collection.get_label()
        if not label:
            collection.set_label(f'_child{len(self._children)}')
        self._children.append(collection)
        collection._remove_method = self._children.remove
        self._set_artist_props(collection)

        if collection.get_clip_path() is None:
            collection.set_clip_path(self.patch)

        if autolim:
            # Make sure viewLim is not stale (mostly to match
            # pre-lazy-autoscale behavior, which is not really better).
            self._unstale_viewLim()
            datalim = collection.get_datalim(self.transData)
            points = datalim.get_points()
            if not np.isinf(datalim.minpos).all():
                # By definition, if minpos (minimum positive value) is set
                # (i.e., non-inf), then min(points) <= minpos <= max(points),
                # and minpos would be superfluous. However, we add minpos to
                # the call so that self.dataLim will update its own minpos.
                # This ensures that log scales see the correct minimum.
                points = np.concatenate([points, [datalim.minpos]])
            self.update_datalim(points)

        self.stale = True
        return collection

    def add_image(self, image):
        """
        Add an `.AxesImage` to the Axes; return the image.
        """
        self._deprecate_noninstance('add_image', mimage.AxesImage, image=image)
        self._set_artist_props(image)
        if not image.get_label():
            image.set_label(f'_child{len(self._children)}')
        self._children.append(image)
        image._remove_method = self._children.remove
        self.stale = True
        return image

    def _update_image_limits(self, image):
        xmin, xmax, ymin, ymax = image.get_extent()
        self.axes.update_datalim(((xmin, ymin), (xmax, ymax)))

    def add_line(self, line):
        """
        Add a `.Line2D` to the Axes; return the line.
        """
        self._deprecate_noninstance('add_line', mlines.Line2D, line=line)
        self._set_artist_props(line)
        if line.get_clip_path() is None:
            line.set_clip_path(self.patch)

        self._update_line_limits(line)
        if not line.get_label():
            line.set_label(f'_child{len(self._children)}')
        self._children.append(line)
        line._remove_method = self._children.remove
        self.stale = True
        return line

    def _add_text(self, txt):
        """
        Add a `.Text` to the Axes; return the text.
        """
        self._deprecate_noninstance('_add_text', mtext.Text, txt=txt)
        self._set_artist_props(txt)
        self._children.append(txt)
        txt._remove_method = self._children.remove
        self.stale = True
        return txt

    def _update_line_limits(self, line):
        """
        Figures out the data limit of the given line, updating self.dataLim.
        """
        path = line.get_path()
        if path.vertices.size == 0:
            return

        line_trf = line.get_transform()

        if line_trf == self.transData:
            data_path = path
        elif any(line_trf.contains_branch_seperately(self.transData)):
            # Compute the transform from line coordinates to data coordinates.
            trf_to_data = line_trf - self.transData
            # If transData is affine we can use the cached non-affine component
            # of line's path (since the non-affine part of line_trf is
            # entirely encapsulated in trf_to_data).
            if self.transData.is_affine:
                line_trans_path = line._get_transformed_path()
                na_path, _ = line_trans_path.get_transformed_path_and_affine()
                data_path = trf_to_data.transform_path_affine(na_path)
            else:
                data_path = trf_to_data.transform_path(path)
        else:
            # For backwards compatibility we update the dataLim with the
            # coordinate range of the given path, even though the coordinate
            # systems are completely different. This may occur in situations
            # such as when ax.transAxes is passed through for absolute
            # positioning.
            data_path = path

        if not data_path.vertices.size:
            return

        updatex, updatey = line_trf.contains_branch_seperately(self.transData)
        if self.name != "rectilinear":
            # This block is mostly intended to handle axvline in polar plots,
            # for which updatey would otherwise be True.
            if updatex and line_trf == self.get_yaxis_transform():
                updatex = False
            if updatey and line_trf == self.get_xaxis_transform():
                updatey = False
        self.dataLim.update_from_path(data_path,
                                      self.ignore_existing_data_limits,
                                      updatex=updatex, updatey=updatey)
        self.ignore_existing_data_limits = False

    def add_patch(self, p):
        """
        Add a `.Patch` to the Axes; return the patch.
        """
        self._deprecate_noninstance('add_patch', mpatches.Patch, p=p)
        self._set_artist_props(p)
        if p.get_clip_path() is None:
            p.set_clip_path(self.patch)
        self._update_patch_limits(p)
        self._children.append(p)
        p._remove_method = self._children.remove
        return p

    def _update_patch_limits(self, patch):
        """Update the data limits for the given patch."""
        # hist can add zero height Rectangles, which is useful to keep
        # the bins, counts and patches lined up, but it throws off log
        # scaling.  We'll ignore rects with zero height or width in
        # the auto-scaling

        # cannot check for '==0' since unitized data may not compare to zero
        # issue #2150 - we update the limits if patch has non zero width
        # or height.
        if (isinstance(patch, mpatches.Rectangle) and
                ((not patch.get_width()) and (not patch.get_height()))):
            return
        p = patch.get_path()
        # Get all vertices on the path
        # Loop through each segment to get extrema for Bezier curve sections
        vertices = []
        for curve, code in p.iter_bezier(simplify=False):
            # Get distance along the curve of any extrema
            _, dzeros = curve.axis_aligned_extrema()
            # Calculate vertices of start, end and any extrema in between
            vertices.append(curve([0, *dzeros, 1]))

        if len(vertices):
            vertices = np.row_stack(vertices)

        patch_trf = patch.get_transform()
        updatex, updatey = patch_trf.contains_branch_seperately(self.transData)
        if not (updatex or updatey):
            return
        if self.name != "rectilinear":
            # As in _update_line_limits, but for axvspan.
            if updatex and patch_trf == self.get_yaxis_transform():
                updatex = False
            if updatey and patch_trf == self.get_xaxis_transform():
                updatey = False
        trf_to_data = patch_trf - self.transData
        xys = trf_to_data.transform(vertices)
        self.update_datalim(xys, updatex=updatex, updatey=updatey)

    def add_table(self, tab):
        """
        Add a `.Table` to the Axes; return the table.
        """
        self._deprecate_noninstance('add_table', mtable.Table, tab=tab)
        self._set_artist_props(tab)
        self._children.append(tab)
        tab.set_clip_path(self.patch)
        tab._remove_method = self._children.remove
        return tab

    def add_container(self, container):
        """
        Add a `.Container` to the Axes' containers; return the container.
        """
        label = container.get_label()
        if not label:
            container.set_label('_container%d' % len(self.containers))
        self.containers.append(container)
        container._remove_method = self.containers.remove
        return container

    def _unit_change_handler(self, axis_name, event=None):
        """
        Process axis units changes: requests updates to data and view limits.
        """
        if event is None:  # Allow connecting `self._unit_change_handler(name)`
            return functools.partial(
                self._unit_change_handler, axis_name, event=object())
        _api.check_in_list(self._axis_map, axis_name=axis_name)
        for line in self.lines:
            line.recache_always()
        self.relim()
        self._request_autoscale_view(axis_name)

    def relim(self, visible_only=False):
        """
        Recompute the data limits based on current artists.

        At present, `.Collection` instances are not supported.

        Parameters
        ----------
        visible_only : bool, default: False
            Whether to exclude invisible artists.
        """
        # Collections are deliberately not supported (yet); see
        # the TODO note in artists.py.
        self.dataLim.ignore(True)
        self.dataLim.set_points(mtransforms.Bbox.null().get_points())
        self.ignore_existing_data_limits = True

        for artist in self._children:
            if not visible_only or artist.get_visible():
                if isinstance(artist, mlines.Line2D):
                    self._update_line_limits(artist)
                elif isinstance(artist, mpatches.Patch):
                    self._update_patch_limits(artist)
                elif isinstance(artist, mimage.AxesImage):
                    self._update_image_limits(artist)

    def update_datalim(self, xys, updatex=True, updatey=True):
        """
        Extend the `~.Axes.dataLim` Bbox to include the given points.

        If no data is set currently, the Bbox will ignore its limits and set
        the bound to be the bounds of the xydata (*xys*). Otherwise, it will
        compute the bounds of the union of its current data and the data in
        *xys*.

        Parameters
        ----------
        xys : 2D array-like
            The points to include in the data limits Bbox. This can be either
            a list of (x, y) tuples or a Nx2 array.

        updatex, updatey : bool, default: True
            Whether to update the x/y limits.
        """
        xys = np.asarray(xys)
        if not np.any(np.isfinite(xys)):
            return
        self.dataLim.update_from_data_xy(xys, self.ignore_existing_data_limits,
                                         updatex=updatex, updatey=updatey)
        self.ignore_existing_data_limits = False

    def _process_unit_info(self, datasets=None, kwargs=None, *, convert=True):
        """
        Set axis units based on *datasets* and *kwargs*, and optionally apply
        unit conversions to *datasets*.

        Parameters
        ----------
        datasets : list
            List of (axis_name, dataset) pairs (where the axis name is defined
            as in `._axis_map`).  Individual datasets can also be None
            (which gets passed through).
        kwargs : dict
            Other parameters from which unit info (i.e., the *xunits*,
            *yunits*, *zunits* (for 3D Axes), *runits* and *thetaunits* (for
            polar) entries) is popped, if present.  Note that this dict is
            mutated in-place!
        convert : bool, default: True
            Whether to return the original datasets or the converted ones.

        Returns
        -------
        list
            Either the original datasets if *convert* is False, or the
            converted ones if *convert* is True (the default).
        """
        # The API makes datasets a list of pairs rather than an axis_name to
        # dataset mapping because it is sometimes necessary to process multiple
        # datasets for a single axis, and concatenating them may be tricky
        # (e.g. if some are scalars, etc.).
        datasets = datasets or []
        kwargs = kwargs or {}
        axis_map = self._axis_map
        for axis_name, data in datasets:
            try:
                axis = axis_map[axis_name]
            except KeyError:
                raise ValueError(f"Invalid axis name: {axis_name!r}") from None
            # Update from data if axis is already set but no unit is set yet.
            if (axis is not None and
                    data is not None and
                    not axis._have_units_and_converter()):
                axis.update_units(data)
        for axis_name, axis in axis_map.items():
            # Return if no axis is set.
            if axis is None:
                continue
            # Check for units in the kwargs, and if present update axis.
            units = kwargs.pop(f"{axis_name}units", axis.units)
            if self.name == "polar":
                # Special case: polar supports "thetaunits"/"runits".
                polar_units = {"x": "thetaunits", "y": "runits"}
                units = kwargs.pop(polar_units[axis_name], units)
            if units != axis.units and units is not None:
                axis.set_units(units)
                # If the units being set imply a different converter,
                # we need to update again.
                for dataset_axis_name, data in datasets:
                    if dataset_axis_name == axis_name and data is not None:
                        axis.update_units(data)
        return [axis_map[axis_name].convert_units(data)
                if convert and data is not None else data
                for axis_name, data in datasets]

    def in_axes(self, mouseevent):
        """
        Return whether the given event (in display coords) is in the Axes.
        """
        return self.patch.contains(mouseevent)[0]

    get_autoscalex_on = _axis_method_wrapper("xaxis", "_get_autoscale_on")
    get_autoscaley_on = _axis_method_wrapper("yaxis", "_get_autoscale_on")
    set_autoscalex_on = _axis_method_wrapper("xaxis", "_set_autoscale_on")
    set_autoscaley_on = _axis_method_wrapper("yaxis", "_set_autoscale_on")

    def get_autoscale_on(self):
        """Return True if each axis is autoscaled, False otherwise."""
        return all(axis._get_autoscale_on()
                   for axis in self._axis_map.values())

    def set_autoscale_on(self, b):
        """
        Set whether autoscaling is applied to each axis on the next draw or
        call to `.Axes.autoscale_view`.

        Parameters
        ----------
        b : bool
        """
        for axis in self._axis_map.values():
            axis._set_autoscale_on(b)

    @property
    def use_sticky_edges(self):
        """
        When autoscaling, whether to obey all `Artist.sticky_edges`.

        Default is ``True``.

        Setting this to ``False`` ensures that the specified margins
        will be applied, even if the plot includes an image, for
        example, which would otherwise force a view limit to coincide
        with its data limit.

        The changing this property does not change the plot until
        `autoscale` or `autoscale_view` is called.
        """
        return self._use_sticky_edges

    @use_sticky_edges.setter
    def use_sticky_edges(self, b):
        self._use_sticky_edges = bool(b)
        # No effect until next autoscaling, which will mark the Axes as stale.

    def set_xmargin(self, m):
        """
        Set padding of X data limits prior to autoscaling.

        *m* times the data interval will be added to each end of that interval
        before it is used in autoscaling.  If *m* is negative, this will clip
        the data range instead of expanding it.

        For example, if your data is in the range [0, 2], a margin of 0.1 will
        result in a range [-0.2, 2.2]; a margin of -0.1 will result in a range
        of [0.2, 1.8].

        Parameters
        ----------
        m : float greater than -0.5
        """
        if m <= -0.5:
            raise ValueError("margin must be greater than -0.5")
        self._xmargin = m
        self._request_autoscale_view("x")
        self.stale = True

    def set_ymargin(self, m):
        """
        Set padding of Y data limits prior to autoscaling.

        *m* times the data interval will be added to each end of that interval
        before it is used in autoscaling.  If *m* is negative, this will clip
        the data range instead of expanding it.

        For example, if your data is in the range [0, 2], a margin of 0.1 will
        result in a range [-0.2, 2.2]; a margin of -0.1 will result in a range
        of [0.2, 1.8].

        Parameters
        ----------
        m : float greater than -0.5
        """
        if m <= -0.5:
            raise ValueError("margin must be greater than -0.5")
        self._ymargin = m
        self._request_autoscale_view("y")
        self.stale = True

    def margins(self, *margins, x=None, y=None, tight=True):
        """
        Set or retrieve autoscaling margins.

        The padding added to each limit of the Axes is the *margin*
        times the data interval. All input parameters must be floats
        within the range [0, 1]. Passing both positional and keyword
        arguments is invalid and will raise a TypeError. If no
        arguments (positional or otherwise) are provided, the current
        margins will remain in place and simply be returned.

        Specifying any margin changes only the autoscaling; for example,
        if *xmargin* is not None, then *xmargin* times the X data
        interval will be added to each end of that interval before
        it is used in autoscaling.

        Parameters
        ----------
        *margins : float, optional
            If a single positional argument is provided, it specifies
            both margins of the x-axis and y-axis limits. If two
            positional arguments are provided, they will be interpreted
            as *xmargin*, *ymargin*. If setting the margin on a single
            axis is desired, use the keyword arguments described below.

        x, y : float, optional
            Specific margin values for the x-axis and y-axis,
            respectively. These cannot be used with positional
            arguments, but can be used individually to alter on e.g.,
            only the y-axis.

        tight : bool or None, default: True
            The *tight* parameter is passed to `~.axes.Axes.autoscale_view`,
            which is executed after a margin is changed; the default
            here is *True*, on the assumption that when margins are
            specified, no additional padding to match tick marks is
            usually desired.  Setting *tight* to *None* preserves
            the previous setting.

        Returns
        -------
        xmargin, ymargin : float

        Notes
        -----
        If a previously used Axes method such as :meth:`pcolor` has set
        :attr:`use_sticky_edges` to `True`, only the limits not set by
        the "sticky artists" will be modified. To force all of the
        margins to be set, set :attr:`use_sticky_edges` to `False`
        before calling :meth:`margins`.
        """

        if margins and (x is not None or y is not None):
            raise TypeError('Cannot pass both positional and keyword '
                            'arguments for x and/or y.')
        elif len(margins) == 1:
            x = y = margins[0]
        elif len(margins) == 2:
            x, y = margins
        elif margins:
            raise TypeError('Must pass a single positional argument for all '
                            'margins, or one for each margin (x, y).')

        if x is None and y is None:
            if tight is not True:
                _api.warn_external(f'ignoring tight={tight!r} in get mode')
            return self._xmargin, self._ymargin

        if tight is not None:
            self._tight = tight
        if x is not None:
            self.set_xmargin(x)
        if y is not None:
            self.set_ymargin(y)

    def set_rasterization_zorder(self, z):
        """
        Set the zorder threshold for rasterization for vector graphics output.

        All artists with a zorder below the given value will be rasterized if
        they support rasterization.

        This setting is ignored for pixel-based output.

        See also :doc:`/gallery/misc/rasterization_demo`.

        Parameters
        ----------
        z : float or None
            The zorder below which artists are rasterized.
            If ``None`` rasterization based on zorder is deactivated.
        """
        self._rasterization_zorder = z
        self.stale = True

    def get_rasterization_zorder(self):
        """Return the zorder value below which artists will be rasterized."""
        return self._rasterization_zorder

    def autoscale(self, enable=True, axis='both', tight=None):
        """
        Autoscale the axis view to the data (toggle).

        Convenience method for simple axis view autoscaling.
        It turns autoscaling on or off, and then,
        if autoscaling for either axis is on, it performs
        the autoscaling on the specified axis or Axes.

        Parameters
        ----------
        enable : bool or None, default: True
            True turns autoscaling on, False turns it off.
            None leaves the autoscaling state unchanged.
        axis : {'both', 'x', 'y'}, default: 'both'
            The axis on which to operate.  (For 3D Axes, *axis* can also be set
            to 'z', and 'both' refers to all three axes.)
        tight : bool or None, default: None
            If True, first set the margins to zero.  Then, this argument is
            forwarded to `~.axes.Axes.autoscale_view` (regardless of
            its value); see the description of its behavior there.
        """
        if enable is None:
            scalex = True
            scaley = True
        else:
            if axis in ['x', 'both']:
                self.set_autoscalex_on(bool(enable))
                scalex = self.get_autoscalex_on()
            else:
                scalex = False
            if axis in ['y', 'both']:
                self.set_autoscaley_on(bool(enable))
                scaley = self.get_autoscaley_on()
            else:
                scaley = False
        if tight and scalex:
            self._xmargin = 0
        if tight and scaley:
            self._ymargin = 0
        if scalex:
            self._request_autoscale_view("x", tight=tight)
        if scaley:
            self._request_autoscale_view("y", tight=tight)

    def autoscale_view(self, tight=None, scalex=True, scaley=True):
        """
        Autoscale the view limits using the data limits.

        Parameters
        ----------
        tight : bool or None
            If *True*, only expand the axis limits using the margins.  Note
            that unlike for `autoscale`, ``tight=True`` does *not* set the
            margins to zero.

            If *False* and :rc:`axes.autolimit_mode` is 'round_numbers', then
            after expansion by the margins, further expand the axis limits
            using the axis major locator.

            If None (the default), reuse the value set in the previous call to
            `autoscale_view` (the initial value is False, but the default style
            sets :rc:`axes.autolimit_mode` to 'data', in which case this
            behaves like True).

        scalex : bool, default: True
            Whether to autoscale the x-axis.

        scaley : bool, default: True
            Whether to autoscale the y-axis.

        Notes
        -----
        The autoscaling preserves any preexisting axis direction reversal.

        The data limits are not updated automatically when artist data are
        changed after the artist has been added to an Axes instance.  In that
        case, use :meth:`matplotlib.axes.Axes.relim` prior to calling
        autoscale_view.

        If the views of the Axes are fixed, e.g. via `set_xlim`, they will
        not be changed by autoscale_view().
        See :meth:`matplotlib.axes.Axes.autoscale` for an alternative.
        """
        if tight is not None:
            self._tight = bool(tight)

        x_stickies = y_stickies = np.array([])
        if self.use_sticky_edges:
            if self._xmargin and scalex and self.get_autoscalex_on():
                x_stickies = np.sort(np.concatenate([
                    artist.sticky_edges.x
                    for ax in self._shared_axes["x"].get_siblings(self)
                    for artist in ax.get_children()]))
            if self._ymargin and scaley and self.get_autoscaley_on():
                y_stickies = np.sort(np.concatenate([
                    artist.sticky_edges.y
                    for ax in self._shared_axes["y"].get_siblings(self)
                    for artist in ax.get_children()]))
        if self.get_xscale() == 'log':
            x_stickies = x_stickies[x_stickies > 0]
        if self.get_yscale() == 'log':
            y_stickies = y_stickies[y_stickies > 0]

        def handle_single_axis(
                scale, shared_axes, name, axis, margin, stickies, set_bound):

            if not (scale and axis._get_autoscale_on()):
                return  # nothing to do...

            shared = shared_axes.get_siblings(self)
            # Base autoscaling on finite data limits when there is at least one
            # finite data limit among all the shared_axes and intervals.
            values = [val for ax in shared
                      for val in getattr(ax.dataLim, f"interval{name}")
                      if np.isfinite(val)]
            if values:
                x0, x1 = (min(values), max(values))
            elif getattr(self._viewLim, f"mutated{name}")():
                # No data, but explicit viewLims already set:
                # in mutatedx or mutatedy.
                return
            else:
                x0, x1 = (-np.inf, np.inf)
            # If x0 and x1 are nonfinite, get default limits from the locator.
            locator = axis.get_major_locator()
            x0, x1 = locator.nonsingular(x0, x1)
            # Find the minimum minpos for use in the margin calculation.
            minimum_minpos = min(
                getattr(ax.dataLim, f"minpos{name}") for ax in shared)

            # Prevent margin addition from crossing a sticky value.  A small
            # tolerance must be added due to floating point issues with
            # streamplot; it is defined relative to x0, x1, x1-x0 but has
            # no absolute term (e.g. "+1e-8") to avoid issues when working with
            # datasets where all values are tiny (less than 1e-8).
            tol = 1e-5 * max(abs(x0), abs(x1), abs(x1 - x0))
            # Index of largest element < x0 + tol, if any.
            i0 = stickies.searchsorted(x0 + tol) - 1
            x0bound = stickies[i0] if i0 != -1 else None
            # Index of smallest element > x1 - tol, if any.
            i1 = stickies.searchsorted(x1 - tol)
            x1bound = stickies[i1] if i1 != len(stickies) else None

            # Add the margin in figure space and then transform back, to handle
            # non-linear scales.
            transform = axis.get_transform()
            inverse_trans = transform.inverted()
            x0, x1 = axis._scale.limit_range_for_scale(x0, x1, minimum_minpos)
            x0t, x1t = transform.transform([x0, x1])
            delta = (x1t - x0t) * margin
            if not np.isfinite(delta):
                delta = 0  # If a bound isn't finite, set margin to zero.
            x0, x1 = inverse_trans.transform([x0t - delta, x1t + delta])

            # Apply sticky bounds.
            if x0bound is not None:
                x0 = max(x0, x0bound)
            if x1bound is not None:
                x1 = min(x1, x1bound)

            if not self._tight:
                x0, x1 = locator.view_limits(x0, x1)
            set_bound(x0, x1)
            # End of definition of internal function 'handle_single_axis'.

        handle_single_axis(
            scalex, self._shared_axes["x"], 'x', self.xaxis, self._xmargin,
            x_stickies, self.set_xbound)
        handle_single_axis(
            scaley, self._shared_axes["y"], 'y', self.yaxis, self._ymargin,
            y_stickies, self.set_ybound)

    def _update_title_position(self, renderer):
        """
        Update the title position based on the bounding box enclosing
        all the ticklabels and x-axis spine and xlabel...
        """
        if self._autotitlepos is not None and not self._autotitlepos:
            _log.debug('title position was updated manually, not adjusting')
            return

        titles = (self.title, self._left_title, self._right_title)

        # Need to check all our twins too, and all the children as well.
        axs = self._twinned_axes.get_siblings(self) + self.child_axes
        for ax in self.child_axes:  # Child positions must be updated first.
            locator = ax.get_axes_locator()
            ax.apply_aspect(locator(self, renderer) if locator else None)

        for title in titles:
            x, _ = title.get_position()
            # need to start again in case of window resizing
            title.set_position((x, 1.0))
            top = -np.inf
            for ax in axs:
                bb = None
                if (ax.xaxis.get_ticks_position() in ['top', 'unknown']
                        or ax.xaxis.get_label_position() == 'top'):
                    bb = ax.xaxis.get_tightbbox(renderer)
                if bb is None:
                    if 'outline' in ax.spines:
                        # Special case for colorbars:
                        bb = ax.spines['outline'].get_window_extent()
                    else:
                        bb = ax.get_window_extent(renderer)
                top = max(top, bb.ymax)
                if title.get_text():
                    ax.yaxis.get_tightbbox(renderer)  # update offsetText
                    if ax.yaxis.offsetText.get_text():
                        bb = ax.yaxis.offsetText.get_tightbbox(renderer)
                        if bb.intersection(title.get_tightbbox(renderer), bb):
                            top = bb.ymax
            if top < 0:
                # the top of Axes is not even on the figure, so don't try and
                # automatically place it.
                _log.debug('top of Axes not in the figure, so title not moved')
                return
            if title.get_window_extent(renderer).ymin < top:
                _, y = self.transAxes.inverted().transform((0, top))
                title.set_position((x, y))
                # empirically, this doesn't always get the min to top,
                # so we need to adjust again.
                if title.get_window_extent(renderer).ymin < top:
                    _, y = self.transAxes.inverted().transform(
                        (0., 2 * top - title.get_window_extent(renderer).ymin))
                    title.set_position((x, y))

        ymax = max(title.get_position()[1] for title in titles)
        for title in titles:
            # now line up all the titles at the highest baseline.
            x, _ = title.get_position()
            title.set_position((x, ymax))

    # Drawing
    @martist.allow_rasterization
    def draw(self, renderer):
        # docstring inherited
        if renderer is None:
            raise RuntimeError('No renderer defined')
        if not self.get_visible():
            return
        self._unstale_viewLim()

        renderer.open_group('axes', gid=self.get_gid())

        # prevent triggering call backs during the draw process
        self._stale = True

        # loop over self and child Axes...
        locator = self.get_axes_locator()
        self.apply_aspect(locator(self, renderer) if locator else None)

        artists = self.get_children()
        artists.remove(self.patch)

        # the frame draws the edges around the Axes patch -- we
        # decouple these so the patch can be in the background and the
        # frame in the foreground. Do this before drawing the axis
        # objects so that the spine has the opportunity to update them.
        if not (self.axison and self._frameon):
            for spine in self.spines.values():
                artists.remove(spine)

        self._update_title_position(renderer)

        if not self.axison:
            for _axis in self._axis_map.values():
                artists.remove(_axis)

        if not self.figure.canvas.is_saving():
            artists = [
                a for a in artists
                if not a.get_animated() or isinstance(a, mimage.AxesImage)]
        artists = sorted(artists, key=attrgetter('zorder'))

        # rasterize artists with negative zorder
        # if the minimum zorder is negative, start rasterization
        rasterization_zorder = self._rasterization_zorder

        if (rasterization_zorder is not None and
                artists and artists[0].zorder < rasterization_zorder):
            split_index = np.searchsorted(
                [art.zorder for art in artists],
                rasterization_zorder, side='right'
            )
            artists_rasterized = artists[:split_index]
            artists = artists[split_index:]
        else:
            artists_rasterized = []

        if self.axison and self._frameon:
            if artists_rasterized:
                artists_rasterized = [self.patch] + artists_rasterized
            else:
                artists = [self.patch] + artists

        if artists_rasterized:
            _draw_rasterized(self.figure, artists_rasterized, renderer)

        mimage._draw_list_compositing_images(
            renderer, self, artists, self.figure.suppressComposite)

        renderer.close_group('axes')
        self.stale = False

    def draw_artist(self, a):
        """
        Efficiently redraw a single artist.
        """
        a.draw(self.figure.canvas.get_renderer())

    def redraw_in_frame(self):
        """
        Efficiently redraw Axes data, but not axis ticks, labels, etc.
        """
        with ExitStack() as stack:
            for artist in [*self._axis_map.values(),
                           self.title, self._left_title, self._right_title]:
                stack.enter_context(artist._cm_set(visible=False))
            self.draw(self.figure.canvas.get_renderer())

    @_api.deprecated("3.6", alternative="Axes.figure.canvas.get_renderer()")
    def get_renderer_cache(self):
        return self.figure.canvas.get_renderer()

    # Axes rectangle characteristics

    def get_frame_on(self):
        """Get whether the Axes rectangle patch is drawn."""
        return self._frameon

    def set_frame_on(self, b):
        """
        Set whether the Axes rectangle patch is drawn.

        Parameters
        ----------
        b : bool
        """
        self._frameon = b
        self.stale = True

    def get_axisbelow(self):
        """
        Get whether axis ticks and gridlines are above or below most artists.

        Returns
        -------
        bool or 'line'

        See Also
        --------
        set_axisbelow
        """
        return self._axisbelow

    def set_axisbelow(self, b):
        """
        Set whether axis ticks and gridlines are above or below most artists.

        This controls the zorder of the ticks and gridlines. For more
        information on the zorder see :doc:`/gallery/misc/zorder_demo`.

        Parameters
        ----------
        b : bool or 'line'
            Possible values:

            - *True* (zorder = 0.5): Ticks and gridlines are below all Artists.
            - 'line' (zorder = 1.5): Ticks and gridlines are above patches
              (e.g. rectangles, with default zorder = 1) but still below lines
              and markers (with their default zorder = 2).
            - *False* (zorder = 2.5): Ticks and gridlines are above patches
              and lines / markers.

        See Also
        --------
        get_axisbelow
        """
        # Check that b is True, False or 'line'
        self._axisbelow = axisbelow = validate_axisbelow(b)
        zorder = {
            True: 0.5,
            'line': 1.5,
            False: 2.5,
        }[axisbelow]
        for axis in self._axis_map.values():
            axis.set_zorder(zorder)
        self.stale = True

    @_docstring.dedent_interpd
    def grid(self, visible=None, which='major', axis='both', **kwargs):
        """
        Configure the grid lines.

        Parameters
        ----------
        visible : bool or None, optional
            Whether to show the grid lines.  If any *kwargs* are supplied, it
            is assumed you want the grid on and *visible* will be set to True.

            If *visible* is *None* and there are no *kwargs*, this toggles the
            visibility of the lines.

        which : {'major', 'minor', 'both'}, optional
            The grid lines to apply the changes on.

        axis : {'both', 'x', 'y'}, optional
            The axis to apply the changes on.

        **kwargs : `.Line2D` properties
            Define the line properties of the grid, e.g.::

                grid(color='r', linestyle='-', linewidth=2)

            Valid keyword arguments are:

            %(Line2D:kwdoc)s

        Notes
        -----
        The axis is drawn as a unit, so the effective zorder for drawing the
        grid is determined by the zorder of each axis, not by the zorder of the
        `.Line2D` objects comprising the grid.  Therefore, to set grid zorder,
        use `.set_axisbelow` or, for more control, call the
        `~.Artist.set_zorder` method of each axis.
        """
        _api.check_in_list(['x', 'y', 'both'], axis=axis)
        if axis in ['x', 'both']:
            self.xaxis.grid(visible, which=which, **kwargs)
        if axis in ['y', 'both']:
            self.yaxis.grid(visible, which=which, **kwargs)

    def ticklabel_format(self, *, axis='both', style='', scilimits=None,
                         useOffset=None, useLocale=None, useMathText=None):
        r"""
        Configure the `.ScalarFormatter` used by default for linear Axes.

        If a parameter is not set, the corresponding property of the formatter
        is left unchanged.

        Parameters
        ----------
        axis : {'x', 'y', 'both'}, default: 'both'
            The axis to configure.  Only major ticks are affected.

        style : {'sci', 'scientific', 'plain'}
            Whether to use scientific notation.
            The formatter default is to use scientific notation.

        scilimits : pair of ints (m, n)
            Scientific notation is used only for numbers outside the range
            10\ :sup:`m` to 10\ :sup:`n` (and only if the formatter is
            configured to use scientific notation at all).  Use (0, 0) to
            include all numbers.  Use (m, m) where m != 0 to fix the order of
            magnitude to 10\ :sup:`m`.
            The formatter default is :rc:`axes.formatter.limits`.

        useOffset : bool or float
            If True, the offset is calculated as needed.
            If False, no offset is used.
            If a numeric value, it sets the offset.
            The formatter default is :rc:`axes.formatter.useoffset`.

        useLocale : bool
            Whether to format the number using the current locale or using the
            C (English) locale.  This affects e.g. the decimal separator.  The
            formatter default is :rc:`axes.formatter.use_locale`.

        useMathText : bool
            Render the offset and scientific notation in mathtext.
            The formatter default is :rc:`axes.formatter.use_mathtext`.

        Raises
        ------
        AttributeError
            If the current formatter is not a `.ScalarFormatter`.
        """
        style = style.lower()
        axis = axis.lower()
        if scilimits is not None:
            try:
                m, n = scilimits
                m + n + 1  # check that both are numbers
            except (ValueError, TypeError) as err:
                raise ValueError("scilimits must be a sequence of 2 integers"
                                 ) from err
        STYLES = {'sci': True, 'scientific': True, 'plain': False, '': None}
        is_sci_style = _api.check_getitem(STYLES, style=style)
        axis_map = {**{k: [v] for k, v in self._axis_map.items()},
                    'both': list(self._axis_map.values())}
        axises = _api.check_getitem(axis_map, axis=axis)
        try:
            for axis in axises:
                if is_sci_style is not None:
                    axis.major.formatter.set_scientific(is_sci_style)
                if scilimits is not None:
                    axis.major.formatter.set_powerlimits(scilimits)
                if useOffset is not None:
                    axis.major.formatter.set_useOffset(useOffset)
                if useLocale is not None:
                    axis.major.formatter.set_useLocale(useLocale)
                if useMathText is not None:
                    axis.major.formatter.set_useMathText(useMathText)
        except AttributeError as err:
            raise AttributeError(
                "This method only works with the ScalarFormatter") from err

    def locator_params(self, axis='both', tight=None, **kwargs):
        """
        Control behavior of major tick locators.

        Because the locator is involved in autoscaling, `~.Axes.autoscale_view`
        is called automatically after the parameters are changed.

        Parameters
        ----------
        axis : {'both', 'x', 'y'}, default: 'both'
            The axis on which to operate.  (For 3D Axes, *axis* can also be
            set to 'z', and 'both' refers to all three axes.)
        tight : bool or None, optional
            Parameter passed to `~.Axes.autoscale_view`.
            Default is None, for no change.

        Other Parameters
        ----------------
        **kwargs
            Remaining keyword arguments are passed to directly to the
            ``set_params()`` method of the locator. Supported keywords depend
            on the type of the locator. See for example
            `~.ticker.MaxNLocator.set_params` for the `.ticker.MaxNLocator`
            used by default for linear.

        Examples
        --------
        When plotting small subplots, one might want to reduce the maximum
        number of ticks and use tight bounds, for example::

            ax.locator_params(tight=True, nbins=4)

        """
        _api.check_in_list([*self._axis_names, "both"], axis=axis)
        for name in self._axis_names:
            if axis in [name, "both"]:
                loc = self._axis_map[name].get_major_locator()
                loc.set_params(**kwargs)
                self._request_autoscale_view(name, tight=tight)
        self.stale = True

    def tick_params(self, axis='both', **kwargs):
        """
        Change the appearance of ticks, tick labels, and gridlines.

        Tick properties that are not explicitly set using the keyword
        arguments remain unchanged unless *reset* is True. For the current
        style settings, see `.Axis.get_tick_params`.

        Parameters
        ----------
        axis : {'x', 'y', 'both'}, default: 'both'
            The axis to which the parameters are applied.
        which : {'major', 'minor', 'both'}, default: 'major'
            The group of ticks to which the parameters are applied.
        reset : bool, default: False
            Whether to reset the ticks to defaults before updating them.

        Other Parameters
        ----------------
        direction : {'in', 'out', 'inout'}
            Puts ticks inside the Axes, outside the Axes, or both.
        length : float
            Tick length in points.
        width : float
            Tick width in points.
        color : color
            Tick color.
        pad : float
            Distance in points between tick and label.
        labelsize : float or str
            Tick label font size in points or as a string (e.g., 'large').
        labelcolor : color
            Tick label color.
        colors : color
            Tick color and label color.
        zorder : float
            Tick and label zorder.
        bottom, top, left, right : bool
            Whether to draw the respective ticks.
        labelbottom, labeltop, labelleft, labelright : bool
            Whether to draw the respective tick labels.
        labelrotation : float
            Tick label rotation
        grid_color : color
            Gridline color.
        grid_alpha : float
            Transparency of gridlines: 0 (transparent) to 1 (opaque).
        grid_linewidth : float
            Width of gridlines in points.
        grid_linestyle : str
            Any valid `.Line2D` line style spec.

        Examples
        --------
        ::

            ax.tick_params(direction='out', length=6, width=2, colors='r',
                           grid_color='r', grid_alpha=0.5)

        This will make all major ticks be red, pointing out of the box,
        and with dimensions 6 points by 2 points.  Tick labels will
        also be red.  Gridlines will be red and translucent.

        """
        _api.check_in_list(['x', 'y', 'both'], axis=axis)
        if axis in ['x', 'both']:
            xkw = dict(kwargs)
            xkw.pop('left', None)
            xkw.pop('right', None)
            xkw.pop('labelleft', None)
            xkw.pop('labelright', None)
            self.xaxis.set_tick_params(**xkw)
        if axis in ['y', 'both']:
            ykw = dict(kwargs)
            ykw.pop('top', None)
            ykw.pop('bottom', None)
            ykw.pop('labeltop', None)
            ykw.pop('labelbottom', None)
            self.yaxis.set_tick_params(**ykw)

    def set_axis_off(self):
        """
        Turn the x- and y-axis off.

        This affects the axis lines, ticks, ticklabels, grid and axis labels.
        """
        self.axison = False
        self.stale = True

    def set_axis_on(self):
        """
        Turn the x- and y-axis on.

        This affects the axis lines, ticks, ticklabels, grid and axis labels.
        """
        self.axison = True
        self.stale = True

    # data limits, ticks, tick labels, and formatting

    def get_xlabel(self):
        """
        Get the xlabel text string.
        """
        label = self.xaxis.get_label()
        return label.get_text()

    def set_xlabel(self, xlabel, fontdict=None, labelpad=None, *,
                   loc=None, **kwargs):
        """
        Set the label for the x-axis.

        Parameters
        ----------
        xlabel : str
            The label text.

        labelpad : float, default: :rc:`axes.labelpad`
            Spacing in points from the Axes bounding box including ticks
            and tick labels.  If None, the previous value is left as is.

        loc : {'left', 'center', 'right'}, default: :rc:`xaxis.labellocation`
            The label position. This is a high-level alternative for passing
            parameters *x* and *horizontalalignment*.

        Other Parameters
        ----------------
        **kwargs : `.Text` properties
            `.Text` properties control the appearance of the label.

        See Also
        --------
        text : Documents the properties supported by `.Text`.
        """
        if labelpad is not None:
            self.xaxis.labelpad = labelpad
        protected_kw = ['x', 'horizontalalignment', 'ha']
        if {*kwargs} & {*protected_kw}:
            if loc is not None:
                raise TypeError(f"Specifying 'loc' is disallowed when any of "
                                f"its corresponding low level keyword "
                                f"arguments ({protected_kw}) are also "
                                f"supplied")

        else:
            loc = (loc if loc is not None
                   else mpl.rcParams['xaxis.labellocation'])
            _api.check_in_list(('left', 'center', 'right'), loc=loc)

            x = {
                'left': 0,
                'center': 0.5,
                'right': 1,
            }[loc]
            kwargs.update(x=x, horizontalalignment=loc)

        return self.xaxis.set_label_text(xlabel, fontdict, **kwargs)

    def invert_xaxis(self):
        """
        Invert the x-axis.

        See Also
        --------
        xaxis_inverted
        get_xlim, set_xlim
        get_xbound, set_xbound
        """
        self.xaxis.set_inverted(not self.xaxis.get_inverted())

    xaxis_inverted = _axis_method_wrapper("xaxis", "get_inverted")

    def get_xbound(self):
        """
        Return the lower and upper x-axis bounds, in increasing order.

        See Also
        --------
        set_xbound
        get_xlim, set_xlim
        invert_xaxis, xaxis_inverted
        """
        left, right = self.get_xlim()
        if left < right:
            return left, right
        else:
            return right, left

    def set_xbound(self, lower=None, upper=None):
        """
        Set the lower and upper numerical bounds of the x-axis.

        This method will honor axis inversion regardless of parameter order.
        It will not change the autoscaling setting (`.get_autoscalex_on()`).

        Parameters
        ----------
        lower, upper : float or None
            The lower and upper bounds. If *None*, the respective axis bound
            is not modified.

        See Also
        --------
        get_xbound
        get_xlim, set_xlim
        invert_xaxis, xaxis_inverted
        """
        if upper is None and np.iterable(lower):
            lower, upper = lower

        old_lower, old_upper = self.get_xbound()
        if lower is None:
            lower = old_lower
        if upper is None:
            upper = old_upper

        self.set_xlim(sorted((lower, upper),
                             reverse=bool(self.xaxis_inverted())),
                      auto=None)

    def get_xlim(self):
        """
        Return the x-axis view limits.

        Returns
        -------
        left, right : (float, float)
            The current x-axis limits in data coordinates.

        See Also
        --------
        .Axes.set_xlim
        set_xbound, get_xbound
        invert_xaxis, xaxis_inverted

        Notes
        -----
        The x-axis may be inverted, in which case the *left* value will
        be greater than the *right* value.
        """
        return tuple(self.viewLim.intervalx)

    def _validate_converted_limits(self, limit, convert):
        """
        Raise ValueError if converted limits are non-finite.

        Note that this function also accepts None as a limit argument.

        Returns
        -------
        The limit value after call to convert(), or None if limit is None.
        """
        if limit is not None:
            converted_limit = convert(limit)
            if (isinstance(converted_limit, Real)
                    and not np.isfinite(converted_limit)):
                raise ValueError("Axis limits cannot be NaN or Inf")
            return converted_limit

    @_api.make_keyword_only("3.6", "emit")
    def set_xlim(self, left=None, right=None, emit=True, auto=False,
                 *, xmin=None, xmax=None):
        """
        Set the x-axis view limits.

        Parameters
        ----------
        left : float, optional
            The left xlim in data coordinates. Passing *None* leaves the
            limit unchanged.

            The left and right xlims may also be passed as the tuple
            (*left*, *right*) as the first positional argument (or as
            the *left* keyword argument).

            .. ACCEPTS: (bottom: float, top: float)

        right : float, optional
            The right xlim in data coordinates. Passing *None* leaves the
            limit unchanged.

        emit : bool, default: True
            Whether to notify observers of limit change.

        auto : bool or None, default: False
            Whether to turn on autoscaling of the x-axis. True turns on,
            False turns off, None leaves unchanged.

        xmin, xmax : float, optional
            They are equivalent to left and right respectively, and it is an
            error to pass both *xmin* and *left* or *xmax* and *right*.

        Returns
        -------
        left, right : (float, float)
            The new x-axis limits in data coordinates.

        See Also
        --------
        get_xlim
        set_xbound, get_xbound
        invert_xaxis, xaxis_inverted

        Notes
        -----
        The *left* value may be greater than the *right* value, in which
        case the x-axis values will decrease from left to right.

        Examples
        --------
        >>> set_xlim(left, right)
        >>> set_xlim((left, right))
        >>> left, right = set_xlim(left, right)

        One limit may be left unchanged.

        >>> set_xlim(right=right_lim)

        Limits may be passed in reverse order to flip the direction of
        the x-axis. For example, suppose *x* represents the number of
        years before present. The x-axis limits might be set like the
        following so 5000 years ago is on the left of the plot and the
        present is on the right.

        >>> set_xlim(5000, 0)
        """
        if right is None and np.iterable(left):
            left, right = left
        if xmin is not None:
            if left is not None:
                raise TypeError("Cannot pass both 'left' and 'xmin'")
            left = xmin
        if xmax is not None:
            if right is not None:
                raise TypeError("Cannot pass both 'right' and 'xmax'")
            right = xmax
        return self.xaxis._set_lim(left, right, emit=emit, auto=auto)

    get_xscale = _axis_method_wrapper("xaxis", "get_scale")
    set_xscale = _axis_method_wrapper("xaxis", "_set_axes_scale")
    get_xticks = _axis_method_wrapper("xaxis", "get_ticklocs")
    set_xticks = _axis_method_wrapper("xaxis", "set_ticks")
    get_xmajorticklabels = _axis_method_wrapper("xaxis", "get_majorticklabels")
    get_xminorticklabels = _axis_method_wrapper("xaxis", "get_minorticklabels")
    get_xticklabels = _axis_method_wrapper("xaxis", "get_ticklabels")
    set_xticklabels = _axis_method_wrapper(
        "xaxis", "set_ticklabels",
        doc_sub={"Axis.set_ticks": "Axes.set_xticks"})

    def get_ylabel(self):
        """
        Get the ylabel text string.
        """
        label = self.yaxis.get_label()
        return label.get_text()

    def set_ylabel(self, ylabel, fontdict=None, labelpad=None, *,
                   loc=None, **kwargs):
        """
        Set the label for the y-axis.

        Parameters
        ----------
        ylabel : str
            The label text.

        labelpad : float, default: :rc:`axes.labelpad`
            Spacing in points from the Axes bounding box including ticks
            and tick labels.  If None, the previous value is left as is.

        loc : {'bottom', 'center', 'top'}, default: :rc:`yaxis.labellocation`
            The label position. This is a high-level alternative for passing
            parameters *y* and *horizontalalignment*.

        Other Parameters
        ----------------
        **kwargs : `.Text` properties
            `.Text` properties control the appearance of the label.

        See Also
        --------
        text : Documents the properties supported by `.Text`.
        """
        if labelpad is not None:
            self.yaxis.labelpad = labelpad
        protected_kw = ['y', 'horizontalalignment', 'ha']
        if {*kwargs} & {*protected_kw}:
            if loc is not None:
                raise TypeError(f"Specifying 'loc' is disallowed when any of "
                                f"its corresponding low level keyword "
                                f"arguments ({protected_kw}) are also "
                                f"supplied")

        else:
            loc = (loc if loc is not None
                   else mpl.rcParams['yaxis.labellocation'])
            _api.check_in_list(('bottom', 'center', 'top'), loc=loc)

            y, ha = {
                'bottom': (0, 'left'),
                'center': (0.5, 'center'),
                'top': (1, 'right')
            }[loc]
            kwargs.update(y=y, horizontalalignment=ha)

        return self.yaxis.set_label_text(ylabel, fontdict, **kwargs)

    def invert_yaxis(self):
        """
        Invert the y-axis.

        See Also
        --------
        yaxis_inverted
        get_ylim, set_ylim
        get_ybound, set_ybound
        """
        self.yaxis.set_inverted(not self.yaxis.get_inverted())

    yaxis_inverted = _axis_method_wrapper("yaxis", "get_inverted")

    def get_ybound(self):
        """
        Return the lower and upper y-axis bounds, in increasing order.

        See Also
        --------
        set_ybound
        get_ylim, set_ylim
        invert_yaxis, yaxis_inverted
        """
        bottom, top = self.get_ylim()
        if bottom < top:
            return bottom, top
        else:
            return top, bottom

    def set_ybound(self, lower=None, upper=None):
        """
        Set the lower and upper numerical bounds of the y-axis.

        This method will honor axis inversion regardless of parameter order.
        It will not change the autoscaling setting (`.get_autoscaley_on()`).

        Parameters
        ----------
        lower, upper : float or None
            The lower and upper bounds. If *None*, the respective axis bound
            is not modified.

        See Also
        --------
        get_ybound
        get_ylim, set_ylim
        invert_yaxis, yaxis_inverted
        """
        if upper is None and np.iterable(lower):
            lower, upper = lower

        old_lower, old_upper = self.get_ybound()
        if lower is None:
            lower = old_lower
        if upper is None:
            upper = old_upper

        self.set_ylim(sorted((lower, upper),
                             reverse=bool(self.yaxis_inverted())),
                      auto=None)

    def get_ylim(self):
        """
        Return the y-axis view limits.

        Returns
        -------
        bottom, top : (float, float)
            The current y-axis limits in data coordinates.

        See Also
        --------
        .Axes.set_ylim
        set_ybound, get_ybound
        invert_yaxis, yaxis_inverted

        Notes
        -----
        The y-axis may be inverted, in which case the *bottom* value
        will be greater than the *top* value.
        """
        return tuple(self.viewLim.intervaly)

    @_api.make_keyword_only("3.6", "emit")
    def set_ylim(self, bottom=None, top=None, emit=True, auto=False,
                 *, ymin=None, ymax=None):
        """
        Set the y-axis view limits.

        Parameters
        ----------
        bottom : float, optional
            The bottom ylim in data coordinates. Passing *None* leaves the
            limit unchanged.

            The bottom and top ylims may also be passed as the tuple
            (*bottom*, *top*) as the first positional argument (or as
            the *bottom* keyword argument).

            .. ACCEPTS: (bottom: float, top: float)

        top : float, optional
            The top ylim in data coordinates. Passing *None* leaves the
            limit unchanged.

        emit : bool, default: True
            Whether to notify observers of limit change.

        auto : bool or None, default: False
            Whether to turn on autoscaling of the y-axis. *True* turns on,
            *False* turns off, *None* leaves unchanged.

        ymin, ymax : float, optional
            They are equivalent to bottom and top respectively, and it is an
            error to pass both *ymin* and *bottom* or *ymax* and *top*.

        Returns
        -------
        bottom, top : (float, float)
            The new y-axis limits in data coordinates.

        See Also
        --------
        get_ylim
        set_ybound, get_ybound
        invert_yaxis, yaxis_inverted

        Notes
        -----
        The *bottom* value may be greater than the *top* value, in which
        case the y-axis values will decrease from *bottom* to *top*.

        Examples
        --------
        >>> set_ylim(bottom, top)
        >>> set_ylim((bottom, top))
        >>> bottom, top = set_ylim(bottom, top)

        One limit may be left unchanged.

        >>> set_ylim(top=top_lim)

        Limits may be passed in reverse order to flip the direction of
        the y-axis. For example, suppose ``y`` represents depth of the
        ocean in m. The y-axis limits might be set like the following
        so 5000 m depth is at the bottom of the plot and the surface,
        0 m, is at the top.

        >>> set_ylim(5000, 0)
        """
        if top is None and np.iterable(bottom):
            bottom, top = bottom
        if ymin is not None:
            if bottom is not None:
                raise TypeError("Cannot pass both 'bottom' and 'ymin'")
            bottom = ymin
        if ymax is not None:
            if top is not None:
                raise TypeError("Cannot pass both 'top' and 'ymax'")
            top = ymax
        return self.yaxis._set_lim(bottom, top, emit=emit, auto=auto)

    get_yscale = _axis_method_wrapper("yaxis", "get_scale")
    set_yscale = _axis_method_wrapper("yaxis", "_set_axes_scale")
    get_yticks = _axis_method_wrapper("yaxis", "get_ticklocs")
    set_yticks = _axis_method_wrapper("yaxis", "set_ticks")
    get_ymajorticklabels = _axis_method_wrapper("yaxis", "get_majorticklabels")
    get_yminorticklabels = _axis_method_wrapper("yaxis", "get_minorticklabels")
    get_yticklabels = _axis_method_wrapper("yaxis", "get_ticklabels")
    set_yticklabels = _axis_method_wrapper(
        "yaxis", "set_ticklabels",
        doc_sub={"Axis.set_ticks": "Axes.set_yticks"})

    xaxis_date = _axis_method_wrapper("xaxis", "axis_date")
    yaxis_date = _axis_method_wrapper("yaxis", "axis_date")

    def format_xdata(self, x):
        """
        Return *x* formatted as an x-value.

        This function will use the `.fmt_xdata` attribute if it is not None,
        else will fall back on the xaxis major formatter.
        """
        return (self.fmt_xdata if self.fmt_xdata is not None
                else self.xaxis.get_major_formatter().format_data_short)(x)

    def format_ydata(self, y):
        """
        Return *y* formatted as a y-value.

        This function will use the `.fmt_ydata` attribute if it is not None,
        else will fall back on the yaxis major formatter.
        """
        return (self.fmt_ydata if self.fmt_ydata is not None
                else self.yaxis.get_major_formatter().format_data_short)(y)

    def format_coord(self, x, y):
        """Return a format string formatting the *x*, *y* coordinates."""
        return "x={} y={}".format(
            "???" if x is None else self.format_xdata(x),
            "???" if y is None else self.format_ydata(y),
        )

    def minorticks_on(self):
        """
        Display minor ticks on the Axes.

        Displaying minor ticks may reduce performance; you may turn them off
        using `minorticks_off()` if drawing speed is a problem.
        """
        for ax in (self.xaxis, self.yaxis):
            scale = ax.get_scale()
            if scale == 'log':
                s = ax._scale
                ax.set_minor_locator(mticker.LogLocator(s.base, s.subs))
            elif scale == 'symlog':
                s = ax._scale
                ax.set_minor_locator(
                    mticker.SymmetricalLogLocator(s._transform, s.subs))
            else:
                ax.set_minor_locator(mticker.AutoMinorLocator())

    def minorticks_off(self):
        """Remove minor ticks from the Axes."""
        self.xaxis.set_minor_locator(mticker.NullLocator())
        self.yaxis.set_minor_locator(mticker.NullLocator())

    # Interactive manipulation

    def can_zoom(self):
        """
        Return whether this Axes supports the zoom box button functionality.
        """
        return True

    def can_pan(self):
        """
        Return whether this Axes supports any pan/zoom button functionality.
        """
        return True

    def get_navigate(self):
        """
        Get whether the Axes responds to navigation commands.
        """
        return self._navigate

    def set_navigate(self, b):
        """
        Set whether the Axes responds to navigation toolbar commands.

        Parameters
        ----------
        b : bool

        See Also
        --------
        matplotlib.axes.Axes.set_capture_navigation_events

        """
        self._navigate = b

    def get_navigate_mode(self):
        """
        Get the navigation toolbar button status: 'PAN', 'ZOOM', or None.
        """
        return self._navigate_mode

    def set_navigate_mode(self, b):
        """
        Set the navigation toolbar button status.

        .. warning::
            This is not a user-API function.

        """
        self._navigate_mode = b

    def _get_view(self):
        """
        Save information required to reproduce the current view.

        Called before a view is changed, such as during a pan or zoom
        initiated by the user. You may return any information you deem
        necessary to describe the view.

        .. note::

            Intended to be overridden by new projection types, but if not, the
            default implementation saves the view limits. You *must* implement
            :meth:`_set_view` if you implement this method.
        """
        xmin, xmax = self.get_xlim()
        ymin, ymax = self.get_ylim()
        return xmin, xmax, ymin, ymax

    def _set_view(self, view):
        """
        Apply a previously saved view.

        Called when restoring a view, such as with the navigation buttons.

        .. note::

            Intended to be overridden by new projection types, but if not, the
            default implementation restores the view limits. You *must*
            implement :meth:`_get_view` if you implement this method.
        """
        xmin, xmax, ymin, ymax = view
        self.set_xlim((xmin, xmax))
        self.set_ylim((ymin, ymax))

    def _prepare_view_from_bbox(self, bbox, direction='in',
                                mode=None, twinx=False, twiny=False):
        """
        Helper function to prepare the new bounds from a bbox.

        This helper function returns the new x and y bounds from the zoom
        bbox. This a convenience method to abstract the bbox logic
        out of the base setter.
        """
        if len(bbox) == 3:
            xp, yp, scl = bbox  # Zooming code
            if scl == 0:  # Should not happen
                scl = 1.
            if scl > 1:
                direction = 'in'
            else:
                direction = 'out'
                scl = 1/scl
            # get the limits of the axes
            (xmin, ymin), (xmax, ymax) = self.transData.transform(
                np.transpose([self.get_xlim(), self.get_ylim()]))
            # set the range
            xwidth = xmax - xmin
            ywidth = ymax - ymin
            xcen = (xmax + xmin)*.5
            ycen = (ymax + ymin)*.5
            xzc = (xp*(scl - 1) + xcen)/scl
            yzc = (yp*(scl - 1) + ycen)/scl
            bbox = [xzc - xwidth/2./scl, yzc - ywidth/2./scl,
                    xzc + xwidth/2./scl, yzc + ywidth/2./scl]
        elif len(bbox) != 4:
            # should be len 3 or 4 but nothing else
            _api.warn_external(
                "Warning in _set_view_from_bbox: bounding box is not a tuple "
                "of length 3 or 4. Ignoring the view change.")
            return

        # Original limits.
        xmin0, xmax0 = self.get_xbound()
        ymin0, ymax0 = self.get_ybound()
        # The zoom box in screen coords.
        startx, starty, stopx, stopy = bbox
        # Convert to data coords.
        (startx, starty), (stopx, stopy) = self.transData.inverted().transform(
            [(startx, starty), (stopx, stopy)])
        # Clip to axes limits.
        xmin, xmax = np.clip(sorted([startx, stopx]), xmin0, xmax0)
        ymin, ymax = np.clip(sorted([starty, stopy]), ymin0, ymax0)
        # Don't double-zoom twinned axes or if zooming only the other axis.
        if twinx or mode == "y":
            xmin, xmax = xmin0, xmax0
        if twiny or mode == "x":
            ymin, ymax = ymin0, ymax0

        if direction == "in":
            new_xbound = xmin, xmax
            new_ybound = ymin, ymax

        elif direction == "out":
            x_trf = self.xaxis.get_transform()
            sxmin0, sxmax0, sxmin, sxmax = x_trf.transform(
                [xmin0, xmax0, xmin, xmax])  # To screen space.
            factor = (sxmax0 - sxmin0) / (sxmax - sxmin)  # Unzoom factor.
            # Move original bounds away by
            # (factor) x (distance between unzoom box and Axes bbox).
            sxmin1 = sxmin0 - factor * (sxmin - sxmin0)
            sxmax1 = sxmax0 + factor * (sxmax0 - sxmax)
            # And back to data space.
            new_xbound = x_trf.inverted().transform([sxmin1, sxmax1])

            y_trf = self.yaxis.get_transform()
            symin0, symax0, symin, symax = y_trf.transform(
                [ymin0, ymax0, ymin, ymax])
            factor = (symax0 - symin0) / (symax - symin)
            symin1 = symin0 - factor * (symin - symin0)
            symax1 = symax0 + factor * (symax0 - symax)
            new_ybound = y_trf.inverted().transform([symin1, symax1])

        return new_xbound, new_ybound

    def _set_view_from_bbox(self, bbox, direction='in',
                            mode=None, twinx=False, twiny=False):
        """
        Update view from a selection bbox.

        .. note::

            Intended to be overridden by new projection types, but if not, the
            default implementation sets the view limits to the bbox directly.

        Parameters
        ----------
        bbox : 4-tuple or 3 tuple
            * If bbox is a 4 tuple, it is the selected bounding box limits,
              in *display* coordinates.
            * If bbox is a 3 tuple, it is an (xp, yp, scl) triple, where
              (xp, yp) is the center of zooming and scl the scale factor to
              zoom by.

        direction : str
            The direction to apply the bounding box.
                * `'in'` - The bounding box describes the view directly, i.e.,
                           it zooms in.
                * `'out'` - The bounding box describes the size to make the
                            existing view, i.e., it zooms out.

        mode : str or None
            The selection mode, whether to apply the bounding box in only the
            `'x'` direction, `'y'` direction or both (`None`).

        twinx : bool
            Whether this axis is twinned in the *x*-direction.

        twiny : bool
            Whether this axis is twinned in the *y*-direction.
        """
        new_xbound, new_ybound = self._prepare_view_from_bbox(
            bbox, direction=direction, mode=mode, twinx=twinx, twiny=twiny)
        if not twinx and mode != "y":
            self.set_xbound(new_xbound)
            self.set_autoscalex_on(False)
        if not twiny and mode != "x":
            self.set_ybound(new_ybound)
            self.set_autoscaley_on(False)

    def start_pan(self, x, y, button):
        """
        Called when a pan operation has started.

        Parameters
        ----------
        x, y : float
            The mouse coordinates in display coords.
        button : `.MouseButton`
            The pressed mouse button.

        Notes
        -----
        This is intended to be overridden by new projection types.
        """
        self._pan_start = types.SimpleNamespace(
            lim=self.viewLim.frozen(),
            trans=self.transData.frozen(),
            trans_inverse=self.transData.inverted().frozen(),
            bbox=self.bbox.frozen(),
            x=x,
            y=y)

    def end_pan(self):
        """
        Called when a pan operation completes (when the mouse button is up.)

        Notes
        -----
        This is intended to be overridden by new projection types.
        """
        del self._pan_start

    def _get_pan_points(self, button, key, x, y):
        """
        Helper function to return the new points after a pan.

        This helper function returns the points on the axis after a pan has
        occurred. This is a convenience method to abstract the pan logic
        out of the base setter.
        """
        def format_deltas(key, dx, dy):
            if key == 'control':
                if abs(dx) > abs(dy):
                    dy = dx
                else:
                    dx = dy
            elif key == 'x':
                dy = 0
            elif key == 'y':
                dx = 0
            elif key == 'shift':
                if 2 * abs(dx) < abs(dy):
                    dx = 0
                elif 2 * abs(dy) < abs(dx):
                    dy = 0
                elif abs(dx) > abs(dy):
                    dy = dy / abs(dy) * abs(dx)
                else:
                    dx = dx / abs(dx) * abs(dy)
            return dx, dy

        p = self._pan_start
        dx = x - p.x
        dy = y - p.y
        if dx == dy == 0:
            return
        if button == 1:
            dx, dy = format_deltas(key, dx, dy)
            result = p.bbox.translated(-dx, -dy).transformed(p.trans_inverse)
        elif button == 3:
            try:
                dx = -dx / self.bbox.width
                dy = -dy / self.bbox.height
                dx, dy = format_deltas(key, dx, dy)
                if self.get_aspect() != 'auto':
                    dx = dy = 0.5 * (dx + dy)
                alpha = np.power(10.0, (dx, dy))
                start = np.array([p.x, p.y])
                oldpoints = p.lim.transformed(p.trans)
                newpoints = start + alpha * (oldpoints - start)
                result = (mtransforms.Bbox(newpoints)
                          .transformed(p.trans_inverse))
            except OverflowError:
                _api.warn_external('Overflow while panning')
                return
        else:
            return

        valid = np.isfinite(result.transformed(p.trans))
        points = result.get_points().astype(object)
        # Just ignore invalid limits (typically, underflow in log-scale).
        points[~valid] = None
        return points

    def drag_pan(self, button, key, x, y):
        """
        Called when the mouse moves during a pan operation.

        Parameters
        ----------
        button : `.MouseButton`
            The pressed mouse button.
        key : str or None
            The pressed key, if any.
        x, y : float
            The mouse coordinates in display coords.

        Notes
        -----
        This is intended to be overridden by new projection types.
        """
        points = self._get_pan_points(button, key, x, y)
        if points is not None:
            self.set_xlim(points[:, 0])
            self.set_ylim(points[:, 1])

    def get_children(self):
        # docstring inherited.
        return [
            *self._children,
            *self.spines.values(),
            *self._axis_map.values(),
            self.title, self._left_title, self._right_title,
            *self.child_axes,
            *([self.legend_] if self.legend_ is not None else []),
            self.patch,
        ]

    def contains(self, mouseevent):
        # docstring inherited.
        inside, info = self._default_contains(mouseevent)
        if inside is not None:
            return inside, info
        return self.patch.contains(mouseevent)

    def contains_point(self, point):
        """
        Return whether *point* (pair of pixel coordinates) is inside the Axes
        patch.
        """
        return self.patch.contains_point(point, radius=1.0)

    def get_default_bbox_extra_artists(self):
        """
        Return a default list of artists that are used for the bounding box
        calculation.

        Artists are excluded either by not being visible or
        ``artist.set_in_layout(False)``.
        """

        artists = self.get_children()

        for axis in self._axis_map.values():
            # axis tight bboxes are calculated separately inside
            # Axes.get_tightbbox() using for_layout_only=True
            artists.remove(axis)
        if not (self.axison and self._frameon):
            # don't do bbox on spines if frame not on.
            for spine in self.spines.values():
                artists.remove(spine)

        artists.remove(self.title)
        artists.remove(self._left_title)
        artists.remove(self._right_title)

        # always include types that do not internally implement clipping
        # to Axes. may have clip_on set to True and clip_box equivalent
        # to ax.bbox but then ignore these properties during draws.
        noclip = (_AxesBase, maxis.Axis,
                  offsetbox.AnnotationBbox, offsetbox.OffsetBox)
        return [a for a in artists if a.get_visible() and a.get_in_layout()
                and (isinstance(a, noclip) or not a._fully_clipped_to_axes())]

    def get_tightbbox(self, renderer=None, call_axes_locator=True,
                      bbox_extra_artists=None, *, for_layout_only=False):
        """
        Return the tight bounding box of the Axes, including axis and their
        decorators (xlabel, title, etc).

        Artists that have ``artist.set_in_layout(False)`` are not included
        in the bbox.

        Parameters
        ----------
        renderer : `.RendererBase` subclass
            renderer that will be used to draw the figures (i.e.
            ``fig.canvas.get_renderer()``)

        bbox_extra_artists : list of `.Artist` or ``None``
            List of artists to include in the tight bounding box.  If
            ``None`` (default), then all artist children of the Axes are
            included in the tight bounding box.

        call_axes_locator : bool, default: True
            If *call_axes_locator* is ``False``, it does not call the
            ``_axes_locator`` attribute, which is necessary to get the correct
            bounding box. ``call_axes_locator=False`` can be used if the
            caller is only interested in the relative size of the tightbbox
            compared to the Axes bbox.

        for_layout_only : default: False
            The bounding box will *not* include the x-extent of the title and
            the xlabel, or the y-extent of the ylabel.

        Returns
        -------
        `.BboxBase`
            Bounding box in figure pixel coordinates.

        See Also
        --------
        matplotlib.axes.Axes.get_window_extent
        matplotlib.axis.Axis.get_tightbbox
        matplotlib.spines.Spine.get_window_extent
        """

        bb = []
        if renderer is None:
            renderer = self.figure._get_renderer()

        if not self.get_visible():
            return None

        locator = self.get_axes_locator()
        self.apply_aspect(
            locator(self, renderer) if locator and call_axes_locator else None)

        for axis in self._axis_map.values():
            if self.axison and axis.get_visible():
                ba = martist._get_tightbbox_for_layout_only(axis, renderer)
                if ba:
                    bb.append(ba)
        self._update_title_position(renderer)
        axbbox = self.get_window_extent(renderer)
        bb.append(axbbox)

        for title in [self.title, self._left_title, self._right_title]:
            if title.get_visible():
                bt = title.get_window_extent(renderer)
                if for_layout_only and bt.width > 0:
                    # make the title bbox 1 pixel wide so its width
                    # is not accounted for in bbox calculations in
                    # tight/constrained_layout
                    bt.x0 = (bt.x0 + bt.x1) / 2 - 0.5
                    bt.x1 = bt.x0 + 1.0
                bb.append(bt)

        bbox_artists = bbox_extra_artists
        if bbox_artists is None:
            bbox_artists = self.get_default_bbox_extra_artists()

        for a in bbox_artists:
            bbox = a.get_tightbbox(renderer)
            if (bbox is not None
                    and 0 < bbox.width < np.inf
                    and 0 < bbox.height < np.inf):
                bb.append(bbox)
        return mtransforms.Bbox.union(
            [b for b in bb if b.width != 0 or b.height != 0])

    def _make_twin_axes(self, *args, **kwargs):
        """Make a twinx Axes of self. This is used for twinx and twiny."""
        if 'sharex' in kwargs and 'sharey' in kwargs:
            # The following line is added in v2.2 to avoid breaking Seaborn,
            # which currently uses this internal API.
            if kwargs["sharex"] is not self and kwargs["sharey"] is not self:
                raise ValueError("Twinned Axes may share only one axis")
        ss = self.get_subplotspec()
        if ss:
            twin = self.figure.add_subplot(ss, *args, **kwargs)
        else:
            twin = self.figure.add_axes(
                self.get_position(True), *args, **kwargs,
                axes_locator=_TransformedBoundsLocator(
                    [0, 0, 1, 1], self.transAxes))
        self.set_adjustable('datalim')
        twin.set_adjustable('datalim')
        twin.set_zorder(self.zorder)

        self._twinned_axes.join(self, twin)
        return twin

    def twinx(self):
        """
        Create a twin Axes sharing the xaxis.

        Create a new Axes with an invisible x-axis and an independent
        y-axis positioned opposite to the original one (i.e. at right). The
        x-axis autoscale setting will be inherited from the original
        Axes.  To ensure that the tick marks of both y-axes align, see
        `~matplotlib.ticker.LinearLocator`.

        Returns
        -------
        Axes
            The newly created Axes instance

        Notes
        -----
        For those who are 'picking' artists while using twinx, pick
        events are only called for the artists in the top-most Axes.
        """
        ax2 = self._make_twin_axes(sharex=self)
        ax2.yaxis.tick_right()
        ax2.yaxis.set_label_position('right')
        ax2.yaxis.set_offset_position('right')
        ax2.set_autoscalex_on(self.get_autoscalex_on())
        self.yaxis.tick_left()
        ax2.xaxis.set_visible(False)
        ax2.patch.set_visible(False)
        return ax2

    def twiny(self):
        """
        Create a twin Axes sharing the yaxis.

        Create a new Axes with an invisible y-axis and an independent
        x-axis positioned opposite to the original one (i.e. at top). The
        y-axis autoscale setting will be inherited from the original Axes.
        To ensure that the tick marks of both x-axes align, see
        `~matplotlib.ticker.LinearLocator`.

        Returns
        -------
        Axes
            The newly created Axes instance

        Notes
        -----
        For those who are 'picking' artists while using twiny, pick
        events are only called for the artists in the top-most Axes.
        """
        ax2 = self._make_twin_axes(sharey=self)
        ax2.xaxis.tick_top()
        ax2.xaxis.set_label_position('top')
        ax2.set_autoscaley_on(self.get_autoscaley_on())
        self.xaxis.tick_bottom()
        ax2.yaxis.set_visible(False)
        ax2.patch.set_visible(False)
        return ax2

    def get_shared_x_axes(self):
        """Return an immutable view on the shared x-axes Grouper."""
        return cbook.GrouperView(self._shared_axes["x"])

    def get_shared_y_axes(self):
        """Return an immutable view on the shared y-axes Grouper."""
        return cbook.GrouperView(self._shared_axes["y"])

    def label_outer(self):
        """
        Only show "outer" labels and tick labels.

        x-labels are only kept for subplots on the last row (or first row, if
        labels are on the top side); y-labels only for subplots on the first
        column (or last column, if labels are on the right side).
        """
        self._label_outer_xaxis(check_patch=False)
        self._label_outer_yaxis(check_patch=False)

    def _label_outer_xaxis(self, *, check_patch):
        # see documentation in label_outer.
        if check_patch and not isinstance(self.patch, mpl.patches.Rectangle):
            return
        ss = self.get_subplotspec()
        if not ss:
            return
        label_position = self.xaxis.get_label_position()
        if not ss.is_first_row():  # Remove top label/ticklabels/offsettext.
            if label_position == "top":
                self.set_xlabel("")
            self.xaxis.set_tick_params(which="both", labeltop=False)
            if self.xaxis.offsetText.get_position()[1] == 1:
                self.xaxis.offsetText.set_visible(False)
        if not ss.is_last_row():  # Remove bottom label/ticklabels/offsettext.
            if label_position == "bottom":
                self.set_xlabel("")
            self.xaxis.set_tick_params(which="both", labelbottom=False)
            if self.xaxis.offsetText.get_position()[1] == 0:
                self.xaxis.offsetText.set_visible(False)

    def _label_outer_yaxis(self, *, check_patch):
        # see documentation in label_outer.
        if check_patch and not isinstance(self.patch, mpl.patches.Rectangle):
            return
        ss = self.get_subplotspec()
        if not ss:
            return
        label_position = self.yaxis.get_label_position()
        if not ss.is_first_col():  # Remove left label/ticklabels/offsettext.
            if label_position == "left":
                self.set_ylabel("")
            self.yaxis.set_tick_params(which="both", labelleft=False)
            if self.yaxis.offsetText.get_position()[0] == 0:
                self.yaxis.offsetText.set_visible(False)
        if not ss.is_last_col():  # Remove right label/ticklabels/offsettext.
            if label_position == "right":
                self.set_ylabel("")
            self.yaxis.set_tick_params(which="both", labelright=False)
            if self.yaxis.offsetText.get_position()[0] == 1:
                self.yaxis.offsetText.set_visible(False)

<<<<<<< HEAD
    def set_capture_navigation_events(self, capture):
        """
        Set how pan/zoom events are forwarded to Axes below this one.

        Parameters
        ----------
        capture : bool or 'auto'
            Possible values:

            - True: Events are only executed on this axes.
            - False: Forward events to other axes with lower or equal zorder
            - "auto": Default behaviour ("True" for axes with an invisible
              patch and False otherwise)

        See Also
        --------
        matplotlib.axes.Axes.set_navigate

        """
        self._capture_navigation_events = capture

    def get_capture_navigation_events(self):
        """Get how pan/zoom events are forwarded to Axes below this one."""
        return self._capture_navigation_events
=======

def _draw_rasterized(figure, artists, renderer):
    """
    A helper function for rasterizing the list of artists.

    The bookkeeping to track if we are or are not in rasterizing mode
    with the mixed-mode backends is relatively complicated and is now
    handled in the matplotlib.artist.allow_rasterization decorator.

    This helper defines the absolute minimum methods and attributes on a
    shim class to be compatible with that decorator and then uses it to
    rasterize the list of artists.

    This is maybe too-clever, but allows us to re-use the same code that is
    used on normal artists to participate in the "are we rasterizing"
    accounting.

    Please do not use this outside of the "rasterize below a given zorder"
    functionality of Axes.

    Parameters
    ----------
    figure : matplotlib.figure.Figure
        The figure all of the artists belong to (not checked).  We need this
        because we can at the figure level suppress composition and insert each
        rasterized artist as its own image.

    artists : List[matplotlib.artist.Artist]
        The list of Artists to be rasterized.  These are assumed to all
        be in the same Figure.

    renderer : matplotlib.backendbases.RendererBase
        The currently active renderer

    Returns
    -------
    None

    """
    class _MinimalArtist:
        def get_rasterized(self):
            return True

        def get_agg_filter(self):
            return None

        def __init__(self, figure, artists):
            self.figure = figure
            self.artists = artists

        @martist.allow_rasterization
        def draw(self, renderer):
            for a in self.artists:
                a.draw(renderer)

    return _MinimalArtist(figure, artists).draw(renderer)
>>>>>>> 1d13d2d3
<|MERGE_RESOLUTION|>--- conflicted
+++ resolved
@@ -4648,8 +4648,7 @@
             self.yaxis.set_tick_params(which="both", labelright=False)
             if self.yaxis.offsetText.get_position()[0] == 1:
                 self.yaxis.offsetText.set_visible(False)
-
-<<<<<<< HEAD
+    
     def set_capture_navigation_events(self, capture):
         """
         Set how pan/zoom events are forwarded to Axes below this one.
@@ -4674,7 +4673,7 @@
     def get_capture_navigation_events(self):
         """Get how pan/zoom events are forwarded to Axes below this one."""
         return self._capture_navigation_events
-=======
+
 
 def _draw_rasterized(figure, artists, renderer):
     """
@@ -4730,5 +4729,4 @@
             for a in self.artists:
                 a.draw(renderer)
 
-    return _MinimalArtist(figure, artists).draw(renderer)
->>>>>>> 1d13d2d3
+    return _MinimalArtist(figure, artists).draw(renderer)