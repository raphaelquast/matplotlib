--- conflicted
+++ resolved
@@ -19,12 +19,8 @@
 # dependency problems, or an undesired dependency on traits even
 # when the traits-based config framework is not used.
 
-<<<<<<< HEAD
-from __future__ import absolute_import, division, print_function, unicode_literals
-=======
 from __future__ import (absolute_import, division, print_function,
                         unicode_literals)
->>>>>>> d5f98765
 
 import six
 
