from __future__ import (absolute_import, division, print_function,
                        unicode_literals)

import six
from six.moves import xrange
try:
    # mock in python 3.3+
    from unittest import mock
except ImportError:
    import mock
from nose.tools import assert_equal
import numpy as np

from matplotlib.testing.decorators import image_comparison, cleanup
from matplotlib.cbook import MatplotlibDeprecationWarning
import matplotlib.pyplot as plt
import matplotlib as mpl
import matplotlib.patches as mpatches


@image_comparison(baseline_images=['legend_auto1'], remove_text=True)
def test_legend_auto1():
    'Test automatic legend placement'
    fig = plt.figure()
    ax = fig.add_subplot(111)
    x = np.arange(100)
    ax.plot(x, 50 - x, 'o', label='y=1')
    ax.plot(x, x - 50, 'o', label='y=-1')
    ax.legend(loc=0)


@image_comparison(baseline_images=['legend_auto2'], remove_text=True)
def test_legend_auto2():
    'Test automatic legend placement'
    fig = plt.figure()
    ax = fig.add_subplot(111)
    x = np.arange(100)
    b1 = ax.bar(x, x, color='m')
    b2 = ax.bar(x, x[::-1], color='g')
    ax.legend([b1[0], b2[0]], ['up', 'down'], loc=0)


@image_comparison(baseline_images=['legend_auto3'])
def test_legend_auto3():
    'Test automatic legend placement'
    fig = plt.figure()
    ax = fig.add_subplot(111)
    x = [0.9, 0.1, 0.1, 0.9, 0.9, 0.5]
    y = [0.95, 0.95, 0.05, 0.05, 0.5, 0.5]
    ax.plot(x, y, 'o-', label='line')
    ax.set_xlim(0.0, 1.0)
    ax.set_ylim(0.0, 1.0)
    ax.legend(loc=0)


@image_comparison(baseline_images=['legend_various_labels'], remove_text=True)
def test_various_labels():
    # tests all sorts of label types
    fig = plt.figure()
    ax = fig.add_subplot(121)
    ax.plot(list(xrange(4)), 'o', label=1)
    ax.plot(np.linspace(4, 4.1), 'o', label='D\xe9velopp\xe9s')
    ax.plot(list(xrange(4, 1, -1)), 'o', label='__nolegend__')
    ax.legend(numpoints=1, loc=0)


<<<<<<< HEAD
@image_comparison(baseline_images=['legend_labels_first'], extensions=['png'],
                  remove_text=True)
def test_labels_first():
    # test labels to left of markers
    fig = plt.figure()
    ax = fig.add_subplot(111)
    ax.plot(np.arange(10), '-o', label=1)
    ax.plot(np.ones(10)*5, ':x', label="x")
    ax.plot(np.arange(20, 10, -1), 'd', label="diamond")
    ax.legend(loc=0, markerfirst=False)
=======
@image_comparison(baseline_images=['rgba_alpha'],
                  extensions=['png'], remove_text=True)
def test_alpha_rgba():
    import matplotlib.pyplot as plt

    fig, ax = plt.subplots(1, 1)
    ax.plot(range(10), lw=5)
    leg = plt.legend(['Longlabel that will go away'], loc=10)
    leg.legendPatch.set_facecolor([1, 0, 0, 0.5])


@image_comparison(baseline_images=['rcparam_alpha'],
                  extensions=['png'], remove_text=True)
def test_alpha_rcparam():
    import matplotlib.pyplot as plt

    fig, ax = plt.subplots(1, 1)
    ax.plot(range(10), lw=5)
    with mpl.rc_context(rc={'legend.framealpha': .75}):
        leg = plt.legend(['Longlabel that will go away'], loc=10)
        # this alpha is going to be over-ridden by the rcparam whith
        # sets the alpha of the patch to be non-None which causes the alpha
        # value of the face color to be discarded.  This behavior may not be
        # ideal, but it is what it is and we should keep track of it changing
        leg.legendPatch.set_facecolor([1, 0, 0, 0.5])
>>>>>>> e475489a


@image_comparison(baseline_images=['fancy'], remove_text=True)
def test_fancy():
    # using subplot triggers some offsetbox functionality untested elsewhere
    plt.subplot(121)
    plt.scatter(list(xrange(10)), list(xrange(10, 0, -1)), label='XX\nXX')
    plt.plot([5] * 10, 'o--', label='XX')
    plt.errorbar(list(xrange(10)), list(xrange(10)), xerr=0.5, yerr=0.5, label='XX')
    plt.legend(loc="center left", bbox_to_anchor=[1.0, 0.5],
               ncol=2, shadow=True, title="My legend", numpoints=1)


@image_comparison(baseline_images=['framealpha'], remove_text=True)
def test_framealpha():
    x = np.linspace(1, 100, 100)
    y = x
    plt.plot(x, y, label='mylabel', lw=10)
    plt.legend(framealpha=0.5)


@image_comparison(baseline_images=['scatter_rc3', 'scatter_rc1'], remove_text=True)
def test_rc():
    # using subplot triggers some offsetbox functionality untested elsewhere
    fig = plt.figure()
    ax = plt.subplot(121)
    ax.scatter(list(xrange(10)), list(xrange(10, 0, -1)), label='three')
    ax.legend(loc="center left", bbox_to_anchor=[1.0, 0.5],
              title="My legend")

    mpl.rcParams['legend.scatterpoints'] = 1
    fig = plt.figure()
    ax = plt.subplot(121)
    ax.scatter(list(xrange(10)), list(xrange(10, 0, -1)), label='one')
    ax.legend(loc="center left", bbox_to_anchor=[1.0, 0.5],
              title="My legend")


@image_comparison(baseline_images=['legend_expand'], remove_text=True)
def test_legend_expand():
    'Test expand mode'
    legend_modes = [None, "expand"]
    fig, axes_list = plt.subplots(len(legend_modes), 1)
    x = np.arange(100)
    for ax, mode in zip(axes_list, legend_modes):
        ax.plot(x, 50 - x, 'o', label='y=1')
        l1 = ax.legend(loc=2, mode=mode)
        ax.add_artist(l1)
        ax.plot(x, x - 50, 'o', label='y=-1')
        l2 = ax.legend(loc=5, mode=mode)
        ax.add_artist(l2)
        ax.legend(loc=3, mode=mode, ncol=2)


@cleanup
def test_legend_remove():
    fig = plt.figure()
    ax = fig.add_subplot(1, 1, 1)
    lines = ax.plot(range(10))
    leg = fig.legend(lines, "test")
    leg.remove()
    assert_equal(fig.legends, [])
    leg = ax.legend("test")
    leg.remove()
    assert ax.get_legend() is None


class TestLegendFunction(object):
    # Tests the legend function on the Axes and pyplot.

    @cleanup
    def test_old_legend_handler_interface(self):
        # Check the deprecated warning is created and that the appropriate
        # call to the legend handler is made.
        class AnyObject(object):
            pass

        class AnyObjectHandler(object):
            def __call__(self, legend, orig_handle, fontsize, handlebox):
                x0, y0 = handlebox.xdescent, handlebox.ydescent
                width, height = handlebox.width, handlebox.height
                patch = mpatches.Rectangle([x0, y0], width, height, facecolor='red',
                                           edgecolor='black', hatch='xx', lw=3,
                                           transform=handlebox.get_transform())
                handlebox.add_artist(patch)
                return patch

        with mock.patch('warnings.warn') as warn:
            plt.legend([None], ['My first handler'],
                       handler_map={None: AnyObjectHandler()})

        warn.assert_called_with('Legend handers must now implement a '
                                '"legend_artist" method rather than '
                                'being a callable.',
                                MatplotlibDeprecationWarning,
                                stacklevel=1)

    @cleanup
    def test_legend_handle_label(self):
        lines = plt.plot(range(10))
        with mock.patch('matplotlib.legend.Legend') as Legend:
            plt.legend(lines, ['hello world'])
        Legend.assert_called_with(plt.gca(), lines, ['hello world'])

    @cleanup
    def test_legend_no_args(self):
        lines = plt.plot(range(10), label='hello world')
        with mock.patch('matplotlib.legend.Legend') as Legend:
            plt.legend()
        Legend.assert_called_with(plt.gca(), lines, ['hello world'])

    @cleanup
    def test_legend_label_args(self):
        lines = plt.plot(range(10), label='hello world')
        with mock.patch('matplotlib.legend.Legend') as Legend:
            plt.legend(['foobar'])
        Legend.assert_called_with(plt.gca(), lines, ['foobar'])

    @cleanup
    def test_legend_handler_map(self):
        lines = plt.plot(range(10), label='hello world')
        with mock.patch('matplotlib.axes.Axes.'
                        'get_legend_handles_labels') as handles_labels:
            handles_labels.return_value = lines, ['hello world']
            plt.legend(handler_map={'1': 2})
        handles_labels.assert_called_with({'1': 2})

    @cleanup
    def test_kwargs(self):
        fig, ax = plt.subplots(1, 1)
        th = np.linspace(0, 2*np.pi, 1024)
        lns, = ax.plot(th, np.sin(th), label='sin', lw=5)
        lnc, = ax.plot(th, np.cos(th), label='cos', lw=5)
        with mock.patch('matplotlib.legend.Legend') as Legend:
            ax.legend(handles=(lnc, lns), labels=('a', 'b'))
        Legend.assert_called_with(ax, (lnc, lns), ('a', 'b'))

    @cleanup
    def test_warn_args_kwargs(self):
        fig, ax = plt.subplots(1, 1)
        th = np.linspace(0, 2*np.pi, 1024)
        lns, = ax.plot(th, np.sin(th), label='sin', lw=5)
        lnc, = ax.plot(th, np.cos(th), label='cos', lw=5)
        with mock.patch('warnings.warn') as warn:
            ax.legend((lnc, lns), labels=('a', 'b'))

        warn.assert_called_with("You have mixed positional and keyword "
                          "arguments, some input will be "
                          "discarded.")


@image_comparison(baseline_images=['legend_stackplot'], extensions=['png'])
def test_legend_stackplot():
    '''test legend for PolyCollection using stackplot'''
    # related to #1341, #1943, and PR #3303
    fig = plt.figure()
    ax = fig.add_subplot(111)
    x = np.linspace(0, 10, 10)
    y1 = 1.0 * x
    y2 = 2.0 * x + 1
    y3 = 3.0 * x + 2
    ax.stackplot(x, y1, y2, y3, labels=['y1', 'y2', 'y3'])
    ax.set_xlim((0, 10))
    ax.set_ylim((0, 70))
    ax.legend(loc=0)


@cleanup
def _test_rcparams_helper(test_rcparams, facecolor_target, edgecolor_target):
    with mpl.rc_context(test_rcparams):
        fig, ax = plt.subplots(1, 1)
        t = np.linspace(0, 2*np.pi)
        ax.plot(t, np.sin(t), label='sin')
        ax.plot(t, np.cos(t), label='cos')
        leg = ax.legend()

    assert_equal(mpl.colors.colorConverter.to_rgba(facecolor_target),
                 leg.legendPatch.get_facecolor())

    assert_equal(mpl.colors.colorConverter.to_rgba(edgecolor_target),
                 leg.legendPatch.get_edgecolor())


def test_rcparams_():
    test_vals = [({}, mpl.rcParams['axes.facecolor'],
                      mpl.rcParams['axes.edgecolor']),
                 ({'axes.facecolor': 'r', 'axes.edgecolor': 'c'}, 'r', 'c'),
                 ({'axes.facecolor': 'r', 'axes.edgecolor': 'c',
                   'legend.facecolor': 'w', 'legend.edgecolor': 'k'},
                   'w', 'k'),
                 ]

    for rc_dict, face, edge in test_vals:
        yield _test_rcparams_helper, rc_dict, face, edge


if __name__ == '__main__':
    import nose
    nose.runmodule(argv=['-s', '--with-doctest'], exit=False)<|MERGE_RESOLUTION|>--- conflicted
+++ resolved
@@ -64,7 +64,6 @@
     ax.legend(numpoints=1, loc=0)
 
 
-<<<<<<< HEAD
 @image_comparison(baseline_images=['legend_labels_first'], extensions=['png'],
                   remove_text=True)
 def test_labels_first():
@@ -75,7 +74,8 @@
     ax.plot(np.ones(10)*5, ':x', label="x")
     ax.plot(np.arange(20, 10, -1), 'd', label="diamond")
     ax.legend(loc=0, markerfirst=False)
-=======
+
+
 @image_comparison(baseline_images=['rgba_alpha'],
                   extensions=['png'], remove_text=True)
 def test_alpha_rgba():
@@ -101,7 +101,6 @@
         # value of the face color to be discarded.  This behavior may not be
         # ideal, but it is what it is and we should keep track of it changing
         leg.legendPatch.set_facecolor([1, 0, 0, 0.5])
->>>>>>> e475489a
 
 
 @image_comparison(baseline_images=['fancy'], remove_text=True)
