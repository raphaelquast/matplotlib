--- conflicted
+++ resolved
@@ -16,12 +16,8 @@
 
 from matplotlib import _api, cbook
 import matplotlib.colors as mcolors
-<<<<<<< HEAD
-from matplotlib.cbook import delete_masked_points
+from matplotlib.cbook import delete_masked_points, strip_math
 from types import ModuleType
-=======
-from matplotlib.cbook import delete_masked_points, strip_math
->>>>>>> 879bde7c
 
 
 class Test_delete_masked_points:
