--- conflicted
+++ resolved
@@ -9416,20 +9416,12 @@
 
     plt.close()
 
-<<<<<<< HEAD
     # Deprecation of `vert: bool` keyword
     with pytest.warns(mpl.MatplotlibDeprecationWarning,
                       match='vert: bool was deprecated in Matplotlib 3.11'):
         # Compare images between a figure that
         # uses vert and one that uses orientation.
         ax_ref = fig_ref.subplots()
-=======
-    # Compare images between a figure that
-    # uses vert and one that uses orientation.
-    ax_ref = fig_ref.subplots()
-
-    with pytest.warns(PendingDeprecationWarning, match='vert: bool'):
->>>>>>> 103b6b63
         ax_ref.violinplot(all_data, vert=False)
 
     ax_test = fig_test.subplots()
