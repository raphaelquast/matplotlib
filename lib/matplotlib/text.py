--- conflicted
+++ resolved
@@ -1794,13 +1794,8 @@
 
         self.arrow = None
 
-<<<<<<< HEAD
         if arrowprops and "arrowstyle" in arrowprops:
-
-=======
-        if arrowprops and arrowprops.has_key("arrowstyle"):
             arrowprops = self.arrowprops.copy()
->>>>>>> 0cfea91c
             self._arrow_relpos = arrowprops.pop("relpos", (0.5, 0.5))
             self.arrow_patch = FancyArrowPatch((0, 0), (1,1),
                                                **arrowprops)
