--- conflicted
+++ resolved
@@ -214,21 +214,6 @@
 
 
 def _proj_trans_points(points, M):
-<<<<<<< HEAD
-    xs, ys, zs = zip(*points)
-    return proj_transform(xs, ys, zs, M)
-=======
     points = np.asanyarray(points)
     xs, ys, zs = points[:, 0], points[:, 1], points[:, 2]
-    return proj_transform(xs, ys, zs, M)
-
-
-@_api.deprecated("3.8")
-def rot_x(V, alpha):
-    cosa, sina = np.cos(alpha), np.sin(alpha)
-    M1 = np.array([[1, 0, 0, 0],
-                   [0, cosa, -sina, 0],
-                   [0, sina, cosa, 0],
-                   [0, 0, 0, 1]])
-    return np.dot(M1, V)
->>>>>>> cc5e8d5e
+    return proj_transform(xs, ys, zs, M)