"""
The axes_divider module provide helper classes to adjust the positions of
multiple axes at the drawing time.

 Divider: this is the class that is used calculates the axes
    position. It divides the given rectangular area into several sub
    rectangles. You initialize the divider by setting the horizontal
    and vertical list of sizes that the division will be based on. You
    then use the new_locator method, whose return value is a callable
    object that can be used to set the axes_locator of the axes.

"""

import matplotlib.transforms as mtransforms

from matplotlib.axes import SubplotBase

import axes_size as Size


class Divider(object):
    """
    This is the class that is used calculates the axes position. It
    divides the given rectangular area into several
    sub-rectangles. You initialize the divider by setting the
    horizontal and vertical lists of sizes
    (:mod:`mpl_toolkits.axes_grid.axes_size`) that the division will
    be based on. You then use the new_locator method to create a
    callable object that can be used to as the axes_locator of the
    axes.
    """


    def __init__(self, fig, pos, horizontal, vertical, aspect=None, anchor="C"):
        """
        :param fig: matplotlib figure
        :param pos: position (tuple of 4 floats) of the rectangle that
                    will be divided.
        :param horizontal: list of sizes
                    (:mod:`~mpl_toolkits.axes_grid.axes_size`)
                    for horizontal division
        :param vertical: list of sizes
                    (:mod:`~mpl_toolkits.axes_grid.axes_size`)
                    for vertical division
        :param aspect: if True, the overall rectangular area is reduced
                    so that the relative part of the horizontal and
                    vertical scales have same scale.
        :param anchor: Determine how the reduced rectangle is placed
                       when aspect is True.
        """

        self._fig = fig
        self._pos = pos
        self._horizontal = horizontal
        self._vertical = vertical
        self._anchor = anchor
        self._aspect = aspect
        self._xrefindex = 0
        self._yrefindex = 0
        self._locator = None

    def get_horizontal_sizes(self, renderer):
        return [s.get_size(renderer) for s in self.get_horizontal()]

    def get_vertical_sizes(self, renderer):
        return [s.get_size(renderer) for s in self.get_vertical()]

    def get_vsize_hsize(self):

        from axes_size import AddList

        vsize = AddList(self.get_vertical())
        hsize = AddList(self.get_horizontal())

        return vsize, hsize


    @staticmethod
    def _calc_k(l, total_size):

        rs_sum, as_sum = 0., 0.

        for _rs, _as in l:
            rs_sum += _rs
            as_sum += _as

        if rs_sum != 0.:
            k = (total_size - as_sum) / rs_sum
            return k
        else:
            return 0.


    @staticmethod
    def _calc_offsets(l, k):

        offsets = [0.]

        #for s in l:
        for _rs, _as in l:
            #_rs, _as = s.get_size(renderer)
            offsets.append(offsets[-1] + _rs*k + _as)

        return offsets


    def set_position(self, pos):
        """
        set the position of the rectangle.

        :param pos: position (tuple of 4 floats) of the rectangle that
                    will be divided.
        """
        self._pos = pos

    def get_position(self):
        "return the position of the rectangle."
        return self._pos

    def set_anchor(self, anchor):
        """
        :param anchor: anchor position

          =====  ============
          value  description
          =====  ============
          'C'    Center
          'SW'   bottom left
          'S'    bottom
          'SE'   bottom right
          'E'    right
          'NE'   top right
          'N'    top
          'NW'   top left
          'W'    left
          =====  ============

        """
        if anchor in mtransforms.Bbox.coefs.keys() or len(anchor) == 2:
            self._anchor = anchor
        else:
            raise ValueError('argument must be among %s' %
                                ', '.join(mtransforms.BBox.coefs.keys()))

    def get_anchor(self):
        "return the anchor"
        return self._anchor

    def set_horizontal(self, h):
        """
        :param horizontal: list of sizes
                    (:mod:`~mpl_toolkits.axes_grid.axes_size`)
                    for horizontal division
        """
        self._horizontal = h


    def get_horizontal(self):
        "return horizontal sizes"
        return self._horizontal

    def set_vertical(self, v):
        """
        :param horizontal: list of sizes
                    (:mod:`~mpl_toolkits.axes_grid.axes_size`)
                    for horizontal division
        """
        self._vertical = v

    def get_vertical(self):
        "return vertical sizes"
        return self._vertical


    def set_aspect(self, aspect=False):
        """
        :param anchor: True or False
        """
        self._aspect = aspect

    def get_aspect(self):
        "return aspect"
        return self._aspect

    def set_locator(self, _locator):
        self._locator = _locator

    def get_locator(self):
        return self._locator

    def get_position_runtime(self, ax, renderer):
        if self._locator is None:
            return self.get_position()
        else:
            return self._locator(ax, renderer).bounds

    def locate(self, nx, ny, nx1=None, ny1=None, axes=None, renderer=None):
        """

        :param nx, nx1: Integers specifying the column-position of the
          cell. When nx1 is None, a single nx-th column is
          specified. Otherwise location of columns spanning between nx
          to nx1 (but excluding nx1-th column) is specified.

        :param ny, ny1: same as nx and nx1, but for row positions.
        """


        figW,figH = self._fig.get_size_inches()
        x, y, w, h = self.get_position_runtime(axes, renderer)

        hsizes = self.get_horizontal_sizes(renderer)
        vsizes = self.get_vertical_sizes(renderer)
        k_h = self._calc_k(hsizes, figW*w)
        k_v = self._calc_k(vsizes, figH*h)

        if self.get_aspect():
            k = min(k_h, k_v)
            ox = self._calc_offsets(hsizes, k)
            oy = self._calc_offsets(vsizes, k)

            ww = (ox[-1] - ox[0])/figW
            hh = (oy[-1] - oy[0])/figH
            pb = mtransforms.Bbox.from_bounds(x, y, w, h)
            pb1 = mtransforms.Bbox.from_bounds(x, y, ww, hh)
            pb1_anchored = pb1.anchored(self.get_anchor(), pb)
            x0, y0 = pb1_anchored.x0, pb1_anchored.y0

        else:
            ox = self._calc_offsets(hsizes, k_h)
            oy = self._calc_offsets(vsizes, k_v)
            x0, y0 = x, y


        if nx1 is None:
            nx1=nx+1
        if ny1 is None:
            ny1=ny+1

        x1, w1 = x0 + ox[nx]/figW, (ox[nx1] - ox[nx])/figW
        y1, h1 = y0 + oy[ny]/figH, (oy[ny1] - oy[ny])/figH

        return mtransforms.Bbox.from_bounds(x1, y1, w1, h1)


    def new_locator(self, nx, ny, nx1=None, ny1=None):
        """
        returns a new locator
        (:class:`mpl_toolkits.axes_grid.axes_divider.AxesLocator`) for
        specified cell.

        :param nx, nx1: Integers specifying the column-position of the
          cell. When nx1 is None, a single nx-th column is
          specified. Otherwise location of columns spanning between nx
          to nx1 (but excluding nx1-th column) is specified.

        :param ny, ny1: same as nx and nx1, but for row positions.
        """
        return AxesLocator(self, nx, ny, nx1, ny1)

    def append_size(self, position, size):

        if position == "left":
            self._horizontal.insert(0, size)
            self._xrefindex += 1
        elif position == "right":
            self._horizontal.append(size)
        elif position == "bottom":
            self._vertical.insert(0, size)
            self._yrefindex += 1
        elif position == "top":
            self._vertical.append(size)
        else:
            raise ValueError("the position must be one of left, right, bottom, or top")


    def add_auto_adjustable_area(self, 
                                 use_axes, pad=0.1,
                                 adjust_dirs=["left", "right", "bottom", "top"],
                                 ):
        from axes_size import Padded, SizeFromFunc, GetExtentHelper
        for d in adjust_dirs:
            helper = GetExtentHelper(use_axes, d)
            size = SizeFromFunc(helper)
            padded_size = Padded(size, pad) # pad in inch
            self.append_size(d, padded_size)


class AxesLocator(object):
    """
    A simple callable object, initialized with AxesDivider class,
    returns the position and size of the given cell.
    """
    def __init__(self, axes_divider, nx, ny, nx1=None, ny1=None):
        """
        :param axes_divider: An instance of AxesDivider class.

        :param nx, nx1: Integers specifying the column-position of the
          cell. When nx1 is None, a single nx-th column is
          specified. Otherwise location of columns spanning between nx
          to nx1 (but excluding nx1-th column) is is specified.

        :param ny, ny1: same as nx and nx1, but for row positions.
        """
        self._axes_divider = axes_divider

        _xrefindex = axes_divider._xrefindex
        _yrefindex = axes_divider._yrefindex

        self._nx, self._ny = nx - _xrefindex, ny - _yrefindex

        if nx1 is None:
            nx1 = nx+1
        if ny1 is None:
            ny1 = ny+1

        self._nx1 = nx1 - _xrefindex
        self._ny1 = ny1 - _yrefindex


    def __call__(self, axes, renderer):

        _xrefindex = self._axes_divider._xrefindex
        _yrefindex = self._axes_divider._yrefindex

        return self._axes_divider.locate(self._nx + _xrefindex,
                                         self._ny + _yrefindex,
                                         self._nx1 + _xrefindex,
                                         self._ny1 + _yrefindex,
                                         axes,
                                         renderer)

    def get_subplotspec(self):
        if hasattr(self._axes_divider, "get_subplotspec"):
            return self._axes_divider.get_subplotspec()
        else:
            return None


<<<<<<< HEAD
=======
            
>>>>>>> 795e700f
from matplotlib.gridspec import SubplotSpec, GridSpec

class SubplotDivider(Divider):
    """
    The Divider class whose rectangle area is specified as a subplot geometry.
    """


    def __init__(self, fig, *args, **kwargs):
        """
        *fig* is a :class:`matplotlib.figure.Figure` instance.

        *args* is the tuple (*numRows*, *numCols*, *plotNum*), where
        the array of subplots in the figure has dimensions *numRows*,
        *numCols*, and where *plotNum* is the number of the subplot
        being created.  *plotNum* starts at 1 in the upper left
        corner and increases to the right.

        If *numRows* <= *numCols* <= *plotNum* < 10, *args* can be the
        decimal integer *numRows* * 100 + *numCols* * 10 + *plotNum*.
        """

        self.figure = fig

        if len(args)==1:
            if isinstance(args[0], SubplotSpec):
                self._subplotspec = args[0]
            else:
                try:
                    s = str(int(args[0]))
                    rows, cols, num = map(int, s)
                except ValueError:
                    raise ValueError(
                         'Single argument to subplot must be a 3-digit integer')
                self._subplotspec = GridSpec(rows, cols)[num-1]
                # num - 1 for converting from MATLAB to python indexing
        elif len(args)==3:
            rows, cols, num = args
            rows = int(rows)
            cols = int(cols)
            if isinstance(num, tuple) and len(num) == 2:
                num = [int(n) for n in num]
                self._subplotspec = GridSpec(rows, cols)[num[0]-1:num[1]]
            else:
                self._subplotspec = GridSpec(rows, cols)[int(num)-1]
                # num - 1 for converting from MATLAB to python indexing
        else:
            raise ValueError('Illegal argument(s) to subplot: %s' % (args,))


        # total = rows*cols
        # num -= 1    # convert from matlab to python indexing
        #             # ie num in range(0,total)
        # if num >= total:
        #     raise ValueError( 'Subplot number exceeds total subplots')
        # self._rows = rows
        # self._cols = cols
        # self._num = num

        # self.update_params()


        # sets self.fixbox
        self.update_params()

        pos = self.figbox.bounds

        horizontal = kwargs.pop("horizontal", [])
        vertical = kwargs.pop("vertical", [])
        aspect = kwargs.pop("aspect", None)
        anchor = kwargs.pop("anchor", "C")

        if kwargs:
            raise Exception("")

        Divider.__init__(self, fig, pos, horizontal, vertical,
                         aspect=aspect, anchor=anchor)


    def get_position(self):
        "return the bounds of the subplot box"

        self.update_params() # update self.figbox
        return self.figbox.bounds


    # def update_params(self):
    #     'update the subplot position from fig.subplotpars'

    #     rows = self._rows
    #     cols = self._cols
    #     num = self._num

    #     pars = self.figure.subplotpars
    #     left = pars.left
    #     right = pars.right
    #     bottom = pars.bottom
    #     top = pars.top
    #     wspace = pars.wspace
    #     hspace = pars.hspace
    #     totWidth = right-left
    #     totHeight = top-bottom

    #     figH = totHeight/(rows + hspace*(rows-1))
    #     sepH = hspace*figH

    #     figW = totWidth/(cols + wspace*(cols-1))
    #     sepW = wspace*figW

    #     rowNum, colNum =  divmod(num, cols)

    #     figBottom = top - (rowNum+1)*figH - rowNum*sepH
    #     figLeft = left + colNum*(figW + sepW)

    #     self.figbox = mtransforms.Bbox.from_bounds(figLeft, figBottom,
    #                                                figW, figH)

    def update_params(self):
        'update the subplot position from fig.subplotpars'

        self.figbox = self.get_subplotspec().get_position(self.figure)

    def get_geometry(self):
        'get the subplot geometry, eg 2,2,3'
        rows, cols, num1, num2 = self.get_subplotspec().get_geometry()
        return rows, cols, num1+1 # for compatibility

    # COVERAGE NOTE: Never used internally or from examples
    def change_geometry(self, numrows, numcols, num):
        'change subplot geometry, eg. from 1,1,1 to 2,2,3'
        self._subplotspec = GridSpec(numrows, numcols)[num-1]
        self.update_params()
        self.set_position(self.figbox)

    def get_subplotspec(self):
        'get the SubplotSpec instance'
        return self._subplotspec

    def set_subplotspec(self, subplotspec):
        'set the SubplotSpec instance'
        self._subplotspec = subplotspec



class AxesDivider(Divider):
    """
    Divider based on the pre-existing axes.
    """

    def __init__(self, axes, xref=None, yref=None):
        """
        :param axes: axes
        """
        self._axes = axes
        if xref==None:
            self._xref = Size.AxesX(axes)
        else:
            self._xref = xref
        if yref==None:
            self._yref = Size.AxesY(axes)
        else:
            self._yref = yref

        Divider.__init__(self, fig=axes.get_figure(), pos=None,
                         horizontal=[self._xref], vertical=[self._yref],
                         aspect=None, anchor="C")

    def _get_new_axes(self, **kwargs):
        axes = self._axes

        axes_class = kwargs.pop("axes_class", None)

        if axes_class is None:
            if isinstance(axes, SubplotBase):
                axes_class = axes._axes_class
            else:
                axes_class = type(axes)

        ax = axes_class(axes.get_figure(),
                        axes.get_position(original=True), **kwargs)

        return ax


    def new_horizontal(self, size, pad=None, pack_start=False, **kwargs):
        """
        Add a new axes on the right (or left) side of the main axes.

        :param size: A width of the axes. A :mod:`~mpl_toolkits.axes_grid.axes_size`
          instance or if float or string is given, *from_any*
          function is used to create one, with *ref_size* set to AxesX instance
          of the current axes.
        :param pad: pad between the axes. It takes same argument as *size*.
        :param pack_start: If False, the new axes is appended at the end
          of the list, i.e., it became the right-most axes. If True, it is
          inserted at the start of the list, and becomes the left-most axes.

        All extra keywords arguments are passed to the created axes.
        If *axes_class* is given, the new axes will be created as an
        instance of the given class. Otherwise, the same class of the
        main axes will be used.
        """

        if pad:
            if not isinstance(pad, Size._Base):
                pad = Size.from_any(pad,
                                    fraction_ref=self._xref)
            if pack_start:
                self._horizontal.insert(0, pad)
                self._xrefindex += 1
            else:
                self._horizontal.append(pad)

        if not isinstance(size, Size._Base):
            size = Size.from_any(size,
                                 fraction_ref=self._xref)

        if pack_start:
            self._horizontal.insert(0, size)
            self._xrefindex += 1
            locator = self.new_locator(nx=0, ny=0)
        else:
            self._horizontal.append(size)
            locator = self.new_locator(nx=len(self._horizontal)-1, ny=0)

        ax = self._get_new_axes(**kwargs)
        ax.set_axes_locator(locator)

        return ax

    def new_vertical(self, size, pad=None, pack_start=False, **kwargs):
        """
        Add a new axes on the top (or bottom) side of the main axes.

        :param size: A height of the axes. A :mod:`~mpl_toolkits.axes_grid.axes_size`
          instance or if float or string is given, *from_any*
          function is used to create one, with *ref_size* set to AxesX instance
          of the current axes.
        :param pad: pad between the axes. It takes same argument as *size*.
        :param pack_start: If False, the new axes is appended at the end
          of the list, i.e., it became the top-most axes. If True, it is
          inserted at the start of the list, and becomes the bottom-most axes.

        All extra keywords arguments are passed to the created axes.
        If *axes_class* is given, the new axes will be created as an
        instance of the given class. Otherwise, the same class of the
        main axes will be used.
        """

        if pad:
            if not isinstance(pad, Size._Base):
                pad = Size.from_any(pad,
                                    fraction_ref=self._yref)
            if pack_start:
                self._vertical.insert(0, pad)
                self._yrefindex += 1
            else:
                self._vertical.append(pad)

        if not isinstance(size, Size._Base):
            size = Size.from_any(size,
                                 fraction_ref=self._yref)

        if pack_start:
            self._vertical.insert(0, size)
            self._yrefindex += 1
            locator = self.new_locator(nx=0, ny=0)
        else:
            self._vertical.append(size)
            locator = self.new_locator(nx=0, ny=len(self._vertical)-1)

        ax = self._get_new_axes(**kwargs)
        ax.set_axes_locator(locator)

        return ax


    def append_axes(self, position, size, pad=None, add_to_figure=True,
                    **kwargs):
        """
        create an axes at the given *position* with the same height
        (or width) of the main axes.

         *position*
           ["left"|"right"|"bottom"|"top"]

         *size* and *pad* should be axes_grid.axes_size compatible.
        """

        if position == "left":
            ax = self.new_horizontal(size, pad, pack_start=True, **kwargs)
        elif position == "right":
            ax = self.new_horizontal(size, pad, pack_start=False, **kwargs)
        elif position == "bottom":
            ax = self.new_vertical(size, pad, pack_start=True, **kwargs)
        elif position == "top":
            ax = self.new_vertical(size, pad, pack_start=False, **kwargs)
        else:
            raise ValueError("the position must be one of left, right, bottom, or top")

        if add_to_figure:
            self._fig.add_axes(ax)
        return ax

    def get_aspect(self):
        if self._aspect is None:
            aspect = self._axes.get_aspect()
            if aspect == "auto":
                return False
            else:
                return True
        else:
            return self._aspect

    def get_position(self):
        if self._pos is None:
            bbox = self._axes.get_position(original=True)
            return bbox.bounds
        else:
            return self._pos

    def get_anchor(self):
        if self._anchor is None:
            return self._axes.get_anchor()
        else:
            return self._anchor


    def get_subplotspec(self):
        if hasattr(self._axes, "get_subplotspec"):
            return self._axes.get_subplotspec()
        else:
            return None



class HBoxDivider(SubplotDivider):


    def __init__(self, fig, *args, **kwargs):
        SubplotDivider.__init__(self, fig, *args, **kwargs)


    @staticmethod
    def _determine_karray(equivalent_sizes, appended_sizes,
                          max_equivalent_size,
                          total_appended_size):


        n = len(equivalent_sizes)
        import numpy as np
        A = np.mat(np.zeros((n+1, n+1), dtype="d"))
        B = np.zeros((n+1), dtype="d")
        # AxK = B

        # populated A
        for i, (r, a) in enumerate(equivalent_sizes):
            A[i,i] = r
            A[i,-1] = -1
            B[i] = -a
        A[-1,:-1] = [r for r, a in appended_sizes]
        B[-1] = total_appended_size - sum([a for rs, a in appended_sizes])

        karray_H = (A.I*np.mat(B).T).A1
        karray = karray_H[:-1]
        H = karray_H[-1]

        if H > max_equivalent_size:
            karray = (max_equivalent_size - \
                      np.array([a for r, a in equivalent_sizes])) \
                      / np.array([r for r, a in equivalent_sizes])
        return karray


    @staticmethod
    def _calc_offsets(appended_sizes, karray):
        offsets = [0.]

        #for s in l:
        for (r, a), k in zip(appended_sizes, karray):
            offsets.append(offsets[-1] + r*k + a)

        return offsets


    def new_locator(self, nx, nx1=None):
        """
        returns a new locator
        (:class:`mpl_toolkits.axes_grid.axes_divider.AxesLocator`) for
        specified cell.

        :param nx, nx1: Integers specifying the column-position of the
          cell. When nx1 is None, a single nx-th column is
          specified. Otherwise location of columns spanning between nx
          to nx1 (but excluding nx1-th column) is specified.

        :param ny, ny1: same as nx and nx1, but for row positions.
        """
        return AxesLocator(self, nx, 0, nx1, None)


    def _locate(self, x, y, w, h,
                y_equivalent_sizes, x_appended_sizes,
                figW, figH):
        """

        :param nx, nx1: Integers specifying the column-position of the
          cell. When nx1 is None, a single nx-th column is
          specified. Otherwise location of columns spanning between nx
          to nx1 (but excluding nx1-th column) is specified.

        :param ny, ny1: same as nx and nx1, but for row positions.
        """


        equivalent_sizes = y_equivalent_sizes
        appended_sizes = x_appended_sizes

        max_equivalent_size = figH*h
        total_appended_size = figW*w
        karray = self._determine_karray(equivalent_sizes, appended_sizes,
                                        max_equivalent_size,
                                        total_appended_size)

        ox = self._calc_offsets(appended_sizes, karray)

        ww = (ox[-1] - ox[0])/figW
        ref_h = equivalent_sizes[0]
        hh = (karray[0]*ref_h[0] + ref_h[1])/figH
        pb = mtransforms.Bbox.from_bounds(x, y, w, h)
        pb1 = mtransforms.Bbox.from_bounds(x, y, ww, hh)
        pb1_anchored = pb1.anchored(self.get_anchor(), pb)
        x0, y0 = pb1_anchored.x0, pb1_anchored.y0

        return x0, y0, ox, hh

    def locate(self, nx, ny, nx1=None, ny1=None, axes=None, renderer=None):
        """

        :param nx, nx1: Integers specifying the column-position of the
          cell. When nx1 is None, a single nx-th column is
          specified. Otherwise location of columns spanning between nx
          to nx1 (but excluding nx1-th column) is specified.

        :param ny, ny1: same as nx and nx1, but for row positions.
        """


        figW,figH = self._fig.get_size_inches()
        x, y, w, h = self.get_position_runtime(axes, renderer)

        y_equivalent_sizes = self.get_vertical_sizes(renderer)
        x_appended_sizes = self.get_horizontal_sizes(renderer)
        x0, y0, ox, hh = self._locate(x, y, w, h,
                                      y_equivalent_sizes, x_appended_sizes,
                                      figW, figH)
        if nx1 is None:
            nx1=nx+1

        x1, w1 = x0 + ox[nx]/figW, (ox[nx1] - ox[nx])/figW
        y1, h1 = y0, hh

        return mtransforms.Bbox.from_bounds(x1, y1, w1, h1)



class VBoxDivider(HBoxDivider):
    """
    The Divider class whose rectangle area is specified as a subplot geometry.
    """


    def new_locator(self, ny, ny1=None):
        """
        returns a new locator
        (:class:`mpl_toolkits.axes_grid.axes_divider.AxesLocator`) for
        specified cell.

        :param nx, nx1: Integers specifying the column-position of the
          cell. When nx1 is None, a single nx-th column is
          specified. Otherwise location of columns spanning between nx
          to nx1 (but excluding nx1-th column) is specified.

        :param ny, ny1: same as nx and nx1, but for row positions.
        """
        return AxesLocator(self, 0, ny, None, ny1)


    def locate(self, nx, ny, nx1=None, ny1=None, axes=None, renderer=None):
        """

        :param nx, nx1: Integers specifying the column-position of the
          cell. When nx1 is None, a single nx-th column is
          specified. Otherwise location of columns spanning between nx
          to nx1 (but excluding nx1-th column) is specified.

        :param ny, ny1: same as nx and nx1, but for row positions.
        """


        figW,figH = self._fig.get_size_inches()
        x, y, w, h = self.get_position_runtime(axes, renderer)

        x_equivalent_sizes = self.get_horizontal_sizes(renderer)
        y_appended_sizes = self.get_vertical_sizes(renderer)

        y0, x0, oy, ww = self._locate(y, x, h, w,
                                      x_equivalent_sizes, y_appended_sizes,
                                      figH, figW)
        if ny1 is None:
            ny1=ny+1

        x1, w1 = x0, ww
        y1, h1 = y0 + oy[ny]/figH, (oy[ny1] - oy[ny])/figH

        return mtransforms.Bbox.from_bounds(x1, y1, w1, h1)





class LocatableAxesBase:
    def __init__(self, *kl, **kw):

        self._axes_class.__init__(self, *kl, **kw)

        self._locator = None
        self._locator_renderer = None

    def set_axes_locator(self, locator):
        self._locator = locator

    def get_axes_locator(self):
        return self._locator

    def apply_aspect(self, position=None):

        if self.get_axes_locator() is None:
            self._axes_class.apply_aspect(self, position)
        else:
            pos = self.get_axes_locator()(self, self._locator_renderer)
            self._axes_class.apply_aspect(self, position=pos)


    def draw(self, renderer=None, inframe=False):

        self._locator_renderer = renderer

        self._axes_class.draw(self, renderer, inframe)



_locatableaxes_classes = {}
def locatable_axes_factory(axes_class):

    new_class = _locatableaxes_classes.get(axes_class)
    if new_class is None:
        new_class = type("Locatable%s" % (axes_class.__name__),
                         (LocatableAxesBase, axes_class),
                         {'_axes_class': axes_class})

        _locatableaxes_classes[axes_class] = new_class

    return new_class

#if hasattr(maxes.Axes, "get_axes_locator"):
#    LocatableAxes = maxes.Axes
#else:

def make_axes_locatable(axes):
    if not hasattr(axes, "set_axes_locator"):
        new_class = locatable_axes_factory(type(axes))
        axes.__class__ = new_class

    divider = AxesDivider(axes)
    locator = divider.new_locator(nx=0, ny=0)
    axes.set_axes_locator(locator)

    return divider

def make_axes_area_auto_adjustable(ax, 
                                   use_axes=None, pad=0.1,
                                   adjust_dirs=["left", "right", "bottom", "top"]):
    
    divider = make_axes_locatable(ax)

    if use_axes is None:
        use_axes = ax

    divider.add_auto_adjustable_area(use_axes=use_axes, pad=pad,
                                     adjust_dirs=adjust_dirs)

#from matplotlib.axes import Axes
from mpl_axes import Axes
LocatableAxes = locatable_axes_factory(Axes)

<|MERGE_RESOLUTION|>--- conflicted
+++ resolved
@@ -274,7 +274,7 @@
             raise ValueError("the position must be one of left, right, bottom, or top")
 
 
-    def add_auto_adjustable_area(self, 
+    def add_auto_adjustable_area(self,
                                  use_axes, pad=0.1,
                                  adjust_dirs=["left", "right", "bottom", "top"],
                                  ):
@@ -337,10 +337,6 @@
             return None
 
 
-<<<<<<< HEAD
-=======
-            
->>>>>>> 795e700f
 from matplotlib.gridspec import SubplotSpec, GridSpec
 
 class SubplotDivider(Divider):
@@ -921,10 +917,10 @@
 
     return divider
 
-def make_axes_area_auto_adjustable(ax, 
+def make_axes_area_auto_adjustable(ax,
                                    use_axes=None, pad=0.1,
                                    adjust_dirs=["left", "right", "bottom", "top"]):
-    
+
     divider = make_axes_locatable(ax)
 
     if use_axes is None:
